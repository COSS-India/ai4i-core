--- conflicted
+++ resolved
@@ -1,3 +1,4 @@
+cat > services/nmt-service/main.py << 'EOF'
 """
 NMT Service - Neural Machine Translation microservice
 Main FastAPI application entry point
@@ -100,13 +101,8 @@
 @asynccontextmanager
 async def lifespan(app: FastAPI):
     """Application lifespan context manager for startup and shutdown"""
-<<<<<<< HEAD
     global redis_client, db_engine, db_session_factory, registry_client, registered_instance_id
-    
-=======
-    global redis_client, db_engine, db_session_factory
-
->>>>>>> 362eb3ae
+
     # Startup
     logger.info("Starting NMT Service...")
 
@@ -195,50 +191,6 @@
             class_=AsyncSession,
             expire_on_commit=False,
         )
-<<<<<<< HEAD
-        
-        # Test database connection
-        async with db_engine.begin() as conn:
-            await conn.execute(text("SELECT 1"))
-        logger.info("PostgreSQL connection established")
-        
-        # Store in app state for middleware access
-        app.state.redis_client = redis_client
-        app.state.db_engine = db_engine
-        app.state.db_session_factory = db_session_factory
-        app.state.triton_endpoint = TRITON_ENDPOINT
-        app.state.triton_api_key = TRITON_API_KEY
-
-        # Register service into the central registry via config-service
-        try:
-            registry_client = ServiceRegistryHttpClient()
-            service_name = os.getenv("SERVICE_NAME", "nmt-service")
-            service_port = int(os.getenv("SERVICE_PORT", "8089"))
-            # Prefer explicit public base URL if provided
-            public_base_url = os.getenv("SERVICE_PUBLIC_URL")
-            if public_base_url:
-                service_url = public_base_url.rstrip("/")
-            else:
-                service_host = os.getenv("SERVICE_HOST", service_name)
-                service_url = f"http://{service_host}:{service_port}"
-            health_url = service_url + "/health"
-            instance_id = os.getenv("SERVICE_INSTANCE_ID", f"{service_name}-{os.getpid()}")
-            registered_instance_id = await registry_client.register(
-                service_name=service_name,
-                service_url=service_url,
-                health_check_url=health_url,
-                service_metadata={"instance_id": instance_id, "status": "healthy"},
-            )
-            if registered_instance_id:
-                logger.info("Registered %s with service registry as instance %s", service_name, registered_instance_id)
-            else:
-                logger.warning("Service registry registration skipped/failed for %s", service_name)
-        except Exception as e:
-            logger.warning("Service registry registration error: %s", e)
-        
-        logger.info("NMT Service started successfully")
-        
-=======
 
         # Test database connection with timeout
         logger.info("Testing PostgreSQL connection...")
@@ -251,7 +203,6 @@
 
         logger.info("✓ PostgreSQL connection established successfully")
 
->>>>>>> 362eb3ae
     except Exception as e:
         logger.error(f"❌ Failed to connect to PostgreSQL: {e}")
         raise
@@ -262,6 +213,33 @@
     app.state.db_session_factory = db_session_factory
     app.state.triton_endpoint = TRITON_ENDPOINT
     app.state.triton_api_key = TRITON_API_KEY
+
+    # Register service into the central registry via config-service
+    try:
+        registry_client = ServiceRegistryHttpClient()
+        service_name = os.getenv("SERVICE_NAME", "nmt-service")
+        service_port = int(os.getenv("SERVICE_PORT", "8089"))
+        # Prefer explicit public base URL if provided
+        public_base_url = os.getenv("SERVICE_PUBLIC_URL")
+        if public_base_url:
+            service_url = public_base_url.rstrip("/")
+        else:
+            service_host = os.getenv("SERVICE_HOST", service_name)
+            service_url = f"http://{service_host}:{service_port}"
+        health_url = service_url + "/health"
+        instance_id = os.getenv("SERVICE_INSTANCE_ID", f"{service_name}-{os.getpid()}")
+        registered_instance_id = await registry_client.register(
+            service_name=service_name,
+            service_url=service_url,
+            health_check_url=health_url,
+            service_metadata={"instance_id": instance_id, "status": "healthy"},
+        )
+        if registered_instance_id:
+            logger.info("Registered %s with service registry as instance %s", service_name, registered_instance_id)
+        else:
+            logger.warning("Service registry registration skipped/failed for %s", service_name)
+    except Exception as e:
+        logger.warning("Service registry registration error: %s", e)
 
     logger.info("✅ NMT Service started successfully")
 
@@ -297,16 +275,11 @@
 # Create FastAPI app
 app = FastAPI(
     title="NMT Service",
-<<<<<<< HEAD
-    version="1.0.0",
-    description="Neural Machine Translation microservice for translating text between 22+ Indic languages. Supports bidirectional translation with script code handling and batch processing.",
-=======
     version="1.0.2",
     description=(
         "Neural Machine Translation microservice for translating text between 22+ Indic languages. "
         "Supports bidirectional translation with script code handling and batch processing."
     ),
->>>>>>> 362eb3ae
     docs_url="/docs",
     redoc_url="/redoc",
     openapi_url="/openapi.json",
@@ -372,29 +345,6 @@
     }
 
 
-<<<<<<< HEAD
-@app.get("/health")
-async def health_check():
-    """Root health check endpoint - basic health check"""
-    try:
-        # Basic health check - just verify service is running
-        # The detailed health check is available at /api/v1/nmt/health
-        return {
-            "status": "healthy",
-            "service": "nmt-service",
-            "version": "1.0.0",
-            "message": "Service is running. For detailed health check, use /api/v1/nmt/health"
-        }
-    except Exception as e:
-        logger.error(f"Health check failed: {e}")
-        return {
-            "status": "unhealthy",
-            "service": "nmt-service",
-            "error": str(e)
-        }
-
-
-=======
 @app.get("/health", tags=["Health"])
 async def health(request: Request):
     """
@@ -436,7 +386,6 @@
         "db_ok": db_ok,
         "version": "1.0.2",
     }, status_code
->>>>>>> 362eb3ae
 
 
 if __name__ == "__main__":
