--- conflicted
+++ resolved
@@ -229,8 +229,6 @@
     example_pipelines: Dict[str, Any] = Field(..., description="Example pipeline configurations")
     task_sequence_rules: Dict[str, List[str]] = Field(..., description="Task sequence rules")
 
-<<<<<<< HEAD
-=======
 # Pydantic models for Model Management endpoints
 class ModelProcessingType(BaseModel):
     """Model processing type."""
@@ -454,7 +452,6 @@
     task: Task = Field(..., description="Task type")
     languages: List[dict] = Field(..., description="Supported languages")
 
->>>>>>> e2526a07
 # Auth models (for API documentation)
 class RegisterUser(BaseModel):
     email: str = Field(..., description="Email address")
@@ -643,10 +640,7 @@
             '/api/v1/asr': 'asr-service',
             '/api/v1/tts': 'tts-service',
             '/api/v1/nmt': 'nmt-service',
-<<<<<<< HEAD
-=======
             '/api/v1/model-management': 'model-management-service',
->>>>>>> e2526a07
             '/api/v1/llm': 'llm-service',
             '/api/v1/pipeline': 'pipeline-service'
         }
@@ -701,13 +695,10 @@
         "description": "Text-to-Speech service endpoints. Convert text to speech audio.",
     },
     {
-<<<<<<< HEAD
-=======
         "name": "Model Management",
         "description": "Model catalog management endpoints. Register, update, and list AI models and services.",
     },
     {
->>>>>>> e2526a07
         "name": "Pipeline",
         "description": "Pipeline service endpoints. Execute multi-step AI processing pipelines.",
     },
@@ -866,10 +857,7 @@
         ("/api/v1/asr", "ASR"),
         ("/api/v1/tts", "TTS"),
         ("/api/v1/nmt", "NMT"),
-<<<<<<< HEAD
-=======
         ("/api/v1/model-management", "Model Management"),
->>>>>>> e2526a07
         ("/api/v1/pipeline", "Pipeline"),
         ("/api/v1/protected", "Protected"),
         ("/api/v1/status", "Status"),
@@ -1128,10 +1116,7 @@
             "asr": os.getenv("ASR_SERVICE_URL", "http://asr-service:8087"),
             "tts": os.getenv("TTS_SERVICE_URL", "http://tts-service:8088"),
             "nmt": os.getenv("NMT_SERVICE_URL", "http://nmt-service:8089"),
-<<<<<<< HEAD
-=======
             "model-management": os.getenv("MODEL_MANAGEMENT_SERVICE_URL", "http://model-management-service:8091"),
->>>>>>> e2526a07
             "llm": os.getenv("LLM_SERVICE_URL", "http://llm-service:8090"),
             "pipeline": os.getenv("PIPELINE_SERVICE_URL", "http://pipeline-service:8090")
         }
@@ -1826,8 +1811,6 @@
     ensure_authenticated_for_request(request, credentials, api_key)
     headers = build_auth_headers(request, credentials, api_key)
     return await proxy_to_service(None, "/api/v1/nmt/health", "nmt-service", headers=headers)
-<<<<<<< HEAD
-=======
 
 # Model Management Service Endpoints
 
@@ -2100,7 +2083,6 @@
         headers=headers,
     )
 
->>>>>>> e2526a07
 
 # Pipeline Service Endpoints (Proxy to Pipeline Service)
 
@@ -2221,10 +2203,7 @@
         'asr-service': os.getenv('ASR_SERVICE_URL', 'http://asr-service:8087'),
         'tts-service': os.getenv('TTS_SERVICE_URL', 'http://tts-service:8088'),
         'nmt-service': os.getenv('NMT_SERVICE_URL', 'http://nmt-service:8089'),
-<<<<<<< HEAD
-=======
         'model-management-service': os.getenv('MODEL_MANAGEMENT_SERVICE_URL', 'http://model-management-service:8091'),
->>>>>>> e2526a07
         'llm-service': os.getenv('LLM_SERVICE_URL', 'http://llm-service:8090'),
         'pipeline-service': os.getenv('PIPELINE_SERVICE_URL', 'http://pipeline-service:8090')
     }
@@ -2295,10 +2274,7 @@
         'asr-service': os.getenv('ASR_SERVICE_URL', 'http://asr-service:8087'),
         'tts-service': os.getenv('TTS_SERVICE_URL', 'http://tts-service:8088'),
         'nmt-service': os.getenv('NMT_SERVICE_URL', 'http://nmt-service:8089'),
-<<<<<<< HEAD
-=======
         'model-management-service': os.getenv('MODEL_MANAGEMENT_SERVICE_URL', 'http://model-management-service:8091'),
->>>>>>> e2526a07
         'llm-service': os.getenv('LLM_SERVICE_URL', 'http://llm-service:8090'),
         'pipeline-service': os.getenv('PIPELINE_SERVICE_URL', 'http://pipeline-service:8090')
     }
