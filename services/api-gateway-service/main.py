--- conflicted
+++ resolved
@@ -1301,14 +1301,10 @@
 def requires_both_auth_and_api_key(request: Request) -> bool:
     """Check if service requires both Bearer token AND API key."""
     path = request.url.path.lower()
-<<<<<<< HEAD
-    services_requiring_both = ["asr", "nmt", "tts", "pipeline", "llm"]
-=======
     services_requiring_both = [
         "asr", "nmt", "tts", "pipeline", "llm", "ner", "ocr", "transliteration",
         "language-detection", "speaker-diarization", "language-diarization", "audio-lang-detection"
     ]
->>>>>>> 6eafa6a1
     for svc in services_requiring_both:
         if f"/api/v1/{svc}" in path:
             return True
@@ -1402,11 +1398,7 @@
     return headers
 
 async def ensure_authenticated_for_request(req: Request, credentials: Optional[HTTPAuthorizationCredentials], api_key: Optional[str]) -> None:
-<<<<<<< HEAD
-    """Enforce authentication - require BOTH Bearer token AND API key for ASR, NMT, TTS, Pipeline, LLM services."""
-=======
     """Enforce authentication - require BOTH Bearer token AND API key for all services."""
->>>>>>> 6eafa6a1
     
     requires_both = requires_both_auth_and_api_key(req)
     
@@ -1819,11 +1811,7 @@
             "transliteration": os.getenv("TRANSLITERATION_SERVICE_URL", "http://transliteration-service:8090"),
             "language-detection": os.getenv("LANGUAGE_DETECTION_SERVICE_URL", "http://language-detection-service:8090"),
             "speaker-diarization": os.getenv("SPEAKER_DIARIZATION_SERVICE_URL", "http://speaker-diarization-service:8095"),
-<<<<<<< HEAD
-            "language-diarization": os.getenv("LANGUAGE_DIARIZATION_SERVICE_URL", "http://language-diarization-service:9002"),
-=======
             "language-diarization": os.getenv("LANGUAGE_DIARIZATION_SERVICE_URL", "http://language-diarization-service:8090"),
->>>>>>> 6eafa6a1
             "audio-lang-detection": os.getenv("AUDIO_LANG_DETECTION_SERVICE_URL", "http://audio-lang-detection-service:8096"),
             "model-management": os.getenv("MODEL_MANAGEMENT_SERVICE_URL", "http://model-management-service:8091"),
             "llm": os.getenv("LLM_SERVICE_URL", "http://llm-service:8090"),
@@ -3576,11 +3564,7 @@
         'transliteration-service': os.getenv('TRANSLITERATION_SERVICE_URL', 'http://transliteration-service:8090'),
         'language-detection-service': os.getenv('LANGUAGE_DETECTION_SERVICE_URL', 'http://language-detection-service:8090'),
         'speaker-diarization-service': os.getenv('SPEAKER_DIARIZATION_SERVICE_URL', 'http://speaker-diarization-service:8095'),
-<<<<<<< HEAD
-        'language-diarization-service': os.getenv('LANGUAGE_DIARIZATION_SERVICE_URL', 'http://language-diarization-service:9002'),
-=======
         'language-diarization-service': os.getenv('LANGUAGE_DIARIZATION_SERVICE_URL', 'http://language-diarization-service:8090'),
->>>>>>> 6eafa6a1
         'audio-lang-detection-service': os.getenv('AUDIO_LANG_DETECTION_SERVICE_URL', 'http://audio-lang-detection-service:8096'),
         'model-management-service': os.getenv('MODEL_MANAGEMENT_SERVICE_URL', 'http://model-management-service:8091'),
         'llm-service': os.getenv('LLM_SERVICE_URL', 'http://llm-service:8090'),
@@ -3659,11 +3643,7 @@
         'ocr-service': os.getenv('OCR_SERVICE_URL', 'http://ocr-service:8099'),
         'ner-service': os.getenv('NER_SERVICE_URL', 'http://ner-service:9001'),
         'speaker-diarization-service': os.getenv('SPEAKER_DIARIZATION_SERVICE_URL', 'http://speaker-diarization-service:8095'),
-<<<<<<< HEAD
-        'language-diarization-service': os.getenv('LANGUAGE_DIARIZATION_SERVICE_URL', 'http://language-diarization-service:9002'),
-=======
         'language-diarization-service': os.getenv('LANGUAGE_DIARIZATION_SERVICE_URL', 'http://language-diarization-service:8090'),
->>>>>>> 6eafa6a1
         'audio-lang-detection-service': os.getenv('AUDIO_LANG_DETECTION_SERVICE_URL', 'http://audio-lang-detection-service:8096'),
         'ocr-service': os.getenv('OCR_SERVICE_URL', 'http://ocr-service:8099'),
         'ner-service': os.getenv('NER_SERVICE_URL', 'http://ner-service:9001'),
