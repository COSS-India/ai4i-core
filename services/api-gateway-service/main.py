--- conflicted
+++ resolved
@@ -2571,36 +2571,36 @@
     import json
     # Convert Pydantic model to JSON for proxy
     body = json.dumps(payload.dict()).encode()
-<<<<<<< HEAD
+    # Use build_auth_headers which automatically forwards all headers including X-Auth-Source
+    headers = build_auth_headers(request, credentials, api_key)
+    return await proxy_to_service(None, "/api/v1/nmt/inference", "nmt-service", method="POST", body=body, headers=headers)
+
+@app.post("/api/v1/nmt/batch-translate", tags=["NMT"])
+async def batch_translate(
+    request: Request,
+    credentials: Optional[HTTPAuthorizationCredentials] = Security(bearer_scheme),
+    api_key: Optional[str] = Security(api_key_scheme)
+):
+    """Batch translate multiple texts using NMT service"""
+    ensure_authenticated_for_request(request, credentials, api_key)
+    headers = build_auth_headers(request, credentials, api_key)
+    return await proxy_to_service(None, "/api/v1/nmt/batch-translate", "nmt-service", headers=headers)
+
+@app.get("/api/v1/nmt/languages", response_model=Dict[str, Any], tags=["NMT"])
+async def get_nmt_languages(
+    request: Request,
+    model_id: Optional[str] = Query(None, description="Model ID to get languages for"),
+    service_id: Optional[str] = Query(None, description="Service ID to get languages for"),
+    credentials: Optional[HTTPAuthorizationCredentials] = Security(bearer_scheme),
+    api_key: Optional[str] = Security(api_key_scheme)
+):
+    """Get supported languages for NMT service"""
+    ensure_authenticated_for_request(request, credentials, api_key)
     headers: Dict[str, str] = {}
     if credentials and credentials.credentials:
         headers['Authorization'] = f"Bearer {credentials.credentials}"
     if api_key:
         headers['X-API-Key'] = api_key
-    return await proxy_to_service(None, "/api/v1/nmt/inference", "nmt-service", method="POST", body=body, headers=headers)
-
-@app.post("/api/v1/nmt/batch-translate", tags=["NMT"])
-async def batch_translate(
-    request: Request,
-    credentials: Optional[HTTPAuthorizationCredentials] = Security(bearer_scheme),
-    api_key: Optional[str] = Security(api_key_scheme)
-):
-    """Batch translate multiple texts using NMT service"""
-    await ensure_authenticated_for_request(request, credentials, api_key)
-    headers = build_auth_headers(request, credentials, api_key)
-    return await proxy_to_service(None, "/api/v1/nmt/batch-translate", "nmt-service", headers=headers)
-
-@app.get("/api/v1/nmt/languages", response_model=Dict[str, Any], tags=["NMT"])
-async def get_nmt_languages(
-    request: Request,
-    model_id: Optional[str] = Query(None, description="Model ID to get languages for"),
-    service_id: Optional[str] = Query(None, description="Service ID to get languages for"),
-    credentials: Optional[HTTPAuthorizationCredentials] = Security(bearer_scheme),
-    api_key: Optional[str] = Security(api_key_scheme)
-):
-    """Get supported languages for NMT service"""
-    await ensure_authenticated_for_request(request, credentials, api_key)
-    headers = build_auth_headers(request, credentials, api_key)
     
     # Build query parameters dict
     query_params = {}
@@ -2623,8 +2623,12 @@
     api_key: Optional[str] = Security(api_key_scheme)
 ):
     """Get available NMT models"""
-    await ensure_authenticated_for_request(request, credentials, api_key)
-    headers = build_auth_headers(request, credentials, api_key)
+    ensure_authenticated_for_request(request, credentials, api_key)
+    headers: Dict[str, str] = {}
+    if credentials and credentials.credentials:
+        headers['Authorization'] = f"Bearer {credentials.credentials}"
+    if api_key:
+        headers['X-API-Key'] = api_key
     return await proxy_to_service(None, "/api/v1/nmt/models", "nmt-service", headers=headers)
 
 @app.get("/api/v1/nmt/services", response_model=Dict[str, Any], tags=["NMT"])
@@ -2634,14 +2638,13 @@
     api_key: Optional[str] = Security(api_key_scheme)
 ):
     """Get available NMT services"""
-    await ensure_authenticated_for_request(request, credentials, api_key)
-    headers = build_auth_headers(request, credentials, api_key)
+    ensure_authenticated_for_request(request, credentials, api_key)
+    headers: Dict[str, str] = {}
+    if credentials and credentials.credentials:
+        headers['Authorization'] = f"Bearer {credentials.credentials}"
+    if api_key:
+        headers['X-API-Key'] = api_key
     return await proxy_to_service(None, "/api/v1/nmt/services", "nmt-service", headers=headers)
-=======
-    # Use build_auth_headers which automatically forwards all headers including X-Auth-Source
-    headers = build_auth_headers(request, credentials, api_key)
-    return await proxy_to_service(None, "/api/v1/nmt/inference", "nmt-service", method="POST", body=body, headers=headers)
->>>>>>> c4c00c4d
 
 @app.get("/api/v1/nmt/health", tags=["NMT"])
 async def nmt_health(
