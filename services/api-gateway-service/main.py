--- conflicted
+++ resolved
@@ -360,8 +360,6 @@
 
 
 
-<<<<<<< HEAD
-=======
 class StreamingInfo(BaseModel):
     """Streaming service information."""
     endpoint: str = Field(..., description="WebSocket endpoint URL")
@@ -569,83 +567,12 @@
     output: List[AudioLangDetectionOutput] = Field(..., description="List of audio language detection results (one per audio input)")
     config: Optional[AudioLangDetectionResponseConfig] = Field(None, description="Response configuration metadata")
 
->>>>>>> 3fc8bae5
 class StreamingInfo(BaseModel):
     """Streaming service information."""
     endpoint: str = Field(..., description="WebSocket endpoint URL")
     supported_formats: List[str] = Field(..., description="Supported audio formats")
     max_connections: int = Field(..., description="Maximum concurrent connections")
     response_frequency_ms: int = Field(..., description="Response frequency in milliseconds")
-
-# Pydantic models for Transliteration endpoints
-
-class TransliterationLanguagePair(BaseModel):
-    """Language pair configuration for transliteration."""
-    sourceLanguage: str = Field(..., description="Source language code (e.g., 'en', 'hi', 'ta')")
-    targetLanguage: str = Field(..., description="Target language code")
-    sourceScriptCode: Optional[str] = Field(None, description="Script code for source (e.g., 'Deva', 'Arab')")
-    targetScriptCode: Optional[str] = Field(None, description="Script code for target")
-
-
-class TransliterationTextInput(BaseModel):
-    """Text input for transliteration."""
-    source: str = Field(..., description="Input text to transliterate")
-
-
-class TransliterationInferenceConfig(BaseModel):
-    """Transliteration inference configuration."""
-    serviceId: str = Field(..., description="Identifier for transliteration service/model")
-    language: TransliterationLanguagePair = Field(..., description="Language pair configuration")
-    isSentence: bool = Field(True, description="True for sentence-level, False for word-level transliteration")
-    numSuggestions: int = Field(
-        0,
-        description="Number of top-k suggestions (0 for best, >0 for word-level only, max 10)",
-    )
-
-
-class TransliterationInferenceRequest(BaseModel):
-    """Transliteration inference request."""
-    input: List[TransliterationTextInput] = Field(
-        ...,
-        description="List of text inputs to transliterate",
-        min_items=1,
-        max_items=100,
-    )
-    config: TransliterationInferenceConfig = Field(..., description="Configuration for inference")
-    controlConfig: Optional[Dict[str, Any]] = Field(
-        None,
-        description="Additional control parameters (optional)",
-    )
-
-
-# Pydantic models for Language Detection endpoints
-
-class LanguageDetectionTextInput(BaseModel):
-    """Text input for language detection."""
-    source: str = Field(..., description="Input text to detect language")
-
-
-class LanguageDetectionInferenceConfig(BaseModel):
-    """Configuration for language detection inference."""
-    serviceId: str = Field(..., description="Language detection service/model ID")
-
-
-class LanguageDetectionInferenceRequest(BaseModel):
-    """Request model for language detection inference."""
-    input: List[LanguageDetectionTextInput] = Field(
-        ...,
-        description="List of text inputs to detect language",
-        min_items=1,
-    )
-    config: LanguageDetectionInferenceConfig = Field(
-        ...,
-        description="Configuration for inference",
-    )
-    controlConfig: Optional[Dict[str, Any]] = Field(
-        None,
-        description="Additional control parameters (optional)",
-    )
-
 
 # Pydantic models for Pipeline endpoints
 class PipelineTaskType(str, Enum):
@@ -1195,8 +1122,6 @@
         "name": "Language Detection",
         "description": "Language detection service endpoints. Identify text language and script.",
     },
-<<<<<<< HEAD
-=======
     {
         "name": "Speaker Diarization",
         "description": "Speaker Diarization inference endpoints"
@@ -1209,7 +1134,6 @@
         "name": "Audio Language Detection",
         "description": "Audio Language Detection inference endpoints"
     },
->>>>>>> 3fc8bae5
     {
         "name": "Model Management",
         "description": "Model catalog management endpoints. Register, update, and list AI models and services.",
@@ -1648,12 +1572,9 @@
             "ocr": os.getenv("OCR_SERVICE_URL", "http://ocr-service:8099"),
             "transliteration": os.getenv("TRANSLITERATION_SERVICE_URL", "http://transliteration-service:8090"),
             "language-detection": os.getenv("LANGUAGE_DETECTION_SERVICE_URL", "http://language-detection-service:8090"),
-<<<<<<< HEAD
-=======
             "speaker-diarization": os.getenv("SPEAKER_DIARIZATION_SERVICE_URL", "http://speaker-diarization-service:8095"),
             "language-diarization": os.getenv("LANGUAGE_DIARIZATION_SERVICE_URL", "http://language-diarization-service:8094"),
             "audio-lang-detection": os.getenv("AUDIO_LANG_DETECTION_SERVICE_URL", "http://audio-lang-detection-service:8096"),
->>>>>>> 3fc8bae5
             "model-management": os.getenv("MODEL_MANAGEMENT_SERVICE_URL", "http://model-management-service:8091"),
             "llm": os.getenv("LLM_SERVICE_URL", "http://llm-service:8090"),
             "pipeline": os.getenv("PIPELINE_SERVICE_URL", "http://pipeline-service:8090")
@@ -3228,12 +3149,9 @@
         'ner-service': os.getenv('NER_SERVICE_URL', 'http://ner-service:9001'),
         'transliteration-service': os.getenv('TRANSLITERATION_SERVICE_URL', 'http://transliteration-service:8090'),
         'language-detection-service': os.getenv('LANGUAGE_DETECTION_SERVICE_URL', 'http://language-detection-service:8090'),
-<<<<<<< HEAD
-=======
         'speaker-diarization-service': os.getenv('SPEAKER_DIARIZATION_SERVICE_URL', 'http://speaker-diarization-service:8095'),
         'language-diarization-service': os.getenv('LANGUAGE_DIARIZATION_SERVICE_URL', 'http://language-diarization-service:8094'),
         'audio-lang-detection-service': os.getenv('AUDIO_LANG_DETECTION_SERVICE_URL', 'http://audio-lang-detection-service:8096'),
->>>>>>> 3fc8bae5
         'model-management-service': os.getenv('MODEL_MANAGEMENT_SERVICE_URL', 'http://model-management-service:8091'),
         'llm-service': os.getenv('LLM_SERVICE_URL', 'http://llm-service:8090'),
         'pipeline-service': os.getenv('PIPELINE_SERVICE_URL', 'http://pipeline-service:8090')
@@ -3307,14 +3225,11 @@
         'nmt-service': os.getenv('NMT_SERVICE_URL', 'http://nmt-service:8089'),
         'ocr-service': os.getenv('OCR_SERVICE_URL', 'http://ocr-service:8099'),
         'ner-service': os.getenv('NER_SERVICE_URL', 'http://ner-service:9001'),
-<<<<<<< HEAD
-=======
         'speaker-diarization-service': os.getenv('SPEAKER_DIARIZATION_SERVICE_URL', 'http://speaker-diarization-service:8095'),
         'language-diarization-service': os.getenv('LANGUAGE_DIARIZATION_SERVICE_URL', 'http://language-diarization-service:8094'),
         'audio-lang-detection-service': os.getenv('AUDIO_LANG_DETECTION_SERVICE_URL', 'http://audio-lang-detection-service:8096'),
         'ocr-service': os.getenv('OCR_SERVICE_URL', 'http://ocr-service:8099'),
         'ner-service': os.getenv('NER_SERVICE_URL', 'http://ner-service:9001'),
->>>>>>> 3fc8bae5
         'model-management-service': os.getenv('MODEL_MANAGEMENT_SERVICE_URL', 'http://model-management-service:8091'),
         'llm-service': os.getenv('LLM_SERVICE_URL', 'http://llm-service:8090'),
         'pipeline-service': os.getenv('PIPELINE_SERVICE_URL', 'http://pipeline-service:8090')
