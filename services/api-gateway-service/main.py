--- conflicted
+++ resolved
@@ -905,13 +905,10 @@
             '/api/v1/asr': 'asr-service',
             '/api/v1/tts': 'tts-service',
             '/api/v1/nmt': 'nmt-service',
-<<<<<<< HEAD
             '/api/v1/ocr': 'ocr-service',
             '/api/v1/ner': 'ner-service',
-=======
             '/api/v1/transliteration': 'transliteration-service',
             '/api/v1/language-detection': 'language-detection-service',
->>>>>>> 90884918
             '/api/v1/model-management': 'model-management-service',
             '/api/v1/llm': 'llm-service',
             '/api/v1/pipeline': 'pipeline-service'
@@ -1141,13 +1138,10 @@
         ("/api/v1/asr", "ASR"),
         ("/api/v1/tts", "TTS"),
         ("/api/v1/nmt", "NMT"),
-<<<<<<< HEAD
         ("/api/v1/ocr", "OCR"),
         ("/api/v1/ner", "NER"),
-=======
         ("/api/v1/transliteration", "Transliteration"),
         ("/api/v1/language-detection", "Language Detection"),
->>>>>>> 90884918
         ("/api/v1/model-management", "Model Management"),
         ("/api/v1/pipeline", "Pipeline"),
         ("/api/v1/protected", "Protected"),
@@ -1407,12 +1401,9 @@
             "asr": os.getenv("ASR_SERVICE_URL", "http://asr-service:8087"),
             "tts": os.getenv("TTS_SERVICE_URL", "http://tts-service:8088"),
             "nmt": os.getenv("NMT_SERVICE_URL", "http://nmt-service:8089"),
-<<<<<<< HEAD
             "ocr": os.getenv("OCR_SERVICE_URL", "http://ocr-service:8099"),
-=======
             "transliteration": os.getenv("TRANSLITERATION_SERVICE_URL", "http://transliteration-service:8090"),
             "language-detection": os.getenv("LANGUAGE_DETECTION_SERVICE_URL", "http://language-detection-service:8090"),
->>>>>>> 90884918
             "model-management": os.getenv("MODEL_MANAGEMENT_SERVICE_URL", "http://model-management-service:8091"),
             "llm": os.getenv("LLM_SERVICE_URL", "http://llm-service:8090"),
             "pipeline": os.getenv("PIPELINE_SERVICE_URL", "http://pipeline-service:8090")
@@ -2333,6 +2324,139 @@
     headers = build_auth_headers(request, credentials, api_key)
     return await proxy_to_service(None, "/api/v1/language-detection/health", "language-detection-service", headers=headers)
 
+# Transliteration Service Endpoints (Proxy to Transliteration Service)
+
+@app.post(
+    "/api/v1/transliteration/inference",
+    tags=["Transliteration"],
+)
+async def transliteration_inference(
+    payload: TransliterationInferenceRequest,
+    request: Request,
+    credentials: Optional[HTTPAuthorizationCredentials] = Security(bearer_scheme),
+    api_key: Optional[str] = Security(api_key_scheme)
+):
+    """Perform transliteration inference"""
+    ensure_authenticated_for_request(request, credentials, api_key)
+    headers = build_auth_headers(request, credentials, api_key)
+    headers["Content-Type"] = "application/json"
+    body = json.dumps(
+        payload.model_dump(mode="json", exclude_none=True)
+    ).encode("utf-8")
+    return await proxy_to_service(
+        None,
+        "/api/v1/transliteration/inference",
+        "transliteration-service",
+        method="POST",
+        body=body,
+        headers=headers
+    )
+
+@app.get("/api/v1/transliteration/models", tags=["Transliteration"])
+async def get_transliteration_models(
+    request: Request,
+    credentials: Optional[HTTPAuthorizationCredentials] = Security(bearer_scheme),
+    api_key: Optional[str] = Security(api_key_scheme)
+):
+    """Get available transliteration models"""
+    ensure_authenticated_for_request(request, credentials, api_key)
+    headers = build_auth_headers(request, credentials, api_key)
+    return await proxy_to_service(None, "/api/v1/transliteration/models", "transliteration-service", headers=headers)
+
+@app.get("/api/v1/transliteration/services", tags=["Transliteration"])
+async def get_transliteration_services(
+    request: Request,
+    credentials: Optional[HTTPAuthorizationCredentials] = Security(bearer_scheme),
+    api_key: Optional[str] = Security(api_key_scheme)
+):
+    """Get available transliteration services"""
+    ensure_authenticated_for_request(request, credentials, api_key)
+    headers = build_auth_headers(request, credentials, api_key)
+    return await proxy_to_service(None, "/api/v1/transliteration/services", "transliteration-service", headers=headers)
+
+@app.get("/api/v1/transliteration/languages", tags=["Transliteration"])
+async def get_transliteration_languages(
+    request: Request,
+    credentials: Optional[HTTPAuthorizationCredentials] = Security(bearer_scheme),
+    api_key: Optional[str] = Security(api_key_scheme)
+):
+    """Get supported languages for transliteration"""
+    ensure_authenticated_for_request(request, credentials, api_key)
+    headers = build_auth_headers(request, credentials, api_key)
+    return await proxy_to_service(None, "/api/v1/transliteration/languages", "transliteration-service", headers=headers)
+
+@app.get("/api/v1/transliteration/health", tags=["Transliteration"])
+async def transliteration_health(
+    request: Request,
+    credentials: Optional[HTTPAuthorizationCredentials] = Security(bearer_scheme),
+    api_key: Optional[str] = Security(api_key_scheme)
+):
+    """Transliteration service health check"""
+    ensure_authenticated_for_request(request, credentials, api_key)
+    headers = build_auth_headers(request, credentials, api_key)
+    return await proxy_to_service(None, "/health", "transliteration-service", headers=headers)
+
+# Language Detection Service Endpoints (Proxy to Language Detection Service)
+
+@app.post(
+    "/api/v1/language-detection/inference",
+    tags=["Language Detection"],
+)
+async def language_detection_inference(
+    payload: LanguageDetectionInferenceRequest,
+    request: Request,
+    credentials: Optional[HTTPAuthorizationCredentials] = Security(bearer_scheme),
+    api_key: Optional[str] = Security(api_key_scheme)
+):
+    """Perform language detection inference"""
+    ensure_authenticated_for_request(request, credentials, api_key)
+    headers = build_auth_headers(request, credentials, api_key)
+    headers["Content-Type"] = "application/json"
+    body = json.dumps(
+        payload.model_dump(mode="json", exclude_none=True)
+    ).encode("utf-8")
+    return await proxy_to_service(
+        None,
+        "/api/v1/language-detection/inference",
+        "language-detection-service",
+        method="POST",
+        body=body,
+        headers=headers
+    )
+
+@app.get("/api/v1/language-detection/models", tags=["Language Detection"])
+async def get_language_detection_models(
+    request: Request,
+    credentials: Optional[HTTPAuthorizationCredentials] = Security(bearer_scheme),
+    api_key: Optional[str] = Security(api_key_scheme)
+):
+    """Get available language detection models"""
+    ensure_authenticated_for_request(request, credentials, api_key)
+    headers = build_auth_headers(request, credentials, api_key)
+    return await proxy_to_service(None, "/api/v1/language-detection/models", "language-detection-service", headers=headers)
+
+@app.get("/api/v1/language-detection/languages", tags=["Language Detection"])
+async def get_language_detection_languages(
+    request: Request,
+    credentials: Optional[HTTPAuthorizationCredentials] = Security(bearer_scheme),
+    api_key: Optional[str] = Security(api_key_scheme)
+):
+    """Get supported languages for language detection"""
+    ensure_authenticated_for_request(request, credentials, api_key)
+    headers = build_auth_headers(request, credentials, api_key)
+    return await proxy_to_service(None, "/api/v1/language-detection/languages", "language-detection-service", headers=headers)
+
+@app.get("/api/v1/language-detection/health", tags=["Language Detection"])
+async def language_detection_health(
+    request: Request,
+    credentials: Optional[HTTPAuthorizationCredentials] = Security(bearer_scheme),
+    api_key: Optional[str] = Security(api_key_scheme)
+):
+    """Language detection service health check"""
+    ensure_authenticated_for_request(request, credentials, api_key)
+    headers = build_auth_headers(request, credentials, api_key)
+    return await proxy_to_service(None, "/api/v1/language-detection/health", "language-detection-service", headers=headers)
+
 # Model Management Service Endpoints
 
 @app.get("/api/v1/model-management/models", response_model=List[ModelViewResponse], tags=["Model Management"])
@@ -2728,13 +2852,10 @@
         'asr-service': os.getenv('ASR_SERVICE_URL', 'http://asr-service:8087'),
         'tts-service': os.getenv('TTS_SERVICE_URL', 'http://tts-service:8088'),
         'nmt-service': os.getenv('NMT_SERVICE_URL', 'http://nmt-service:8089'),
-<<<<<<< HEAD
         'ocr-service': os.getenv('OCR_SERVICE_URL', 'http://ocr-service:8099'),
         'ner-service': os.getenv('NER_SERVICE_URL', 'http://ner-service:9001'),
-=======
         'transliteration-service': os.getenv('TRANSLITERATION_SERVICE_URL', 'http://transliteration-service:8090'),
         'language-detection-service': os.getenv('LANGUAGE_DETECTION_SERVICE_URL', 'http://language-detection-service:8090'),
->>>>>>> 90884918
         'model-management-service': os.getenv('MODEL_MANAGEMENT_SERVICE_URL', 'http://model-management-service:8091'),
         'llm-service': os.getenv('LLM_SERVICE_URL', 'http://llm-service:8090'),
         'pipeline-service': os.getenv('PIPELINE_SERVICE_URL', 'http://pipeline-service:8090')
