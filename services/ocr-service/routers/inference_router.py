--- conflicted
+++ resolved
@@ -15,17 +15,14 @@
 from services.ocr_service import OCRService
 from utils.triton_client import TritonClient, TritonInferenceError
 from middleware.auth_provider import AuthProvider
+from middleware.auth_provider import AuthProvider
 
 logger = logging.getLogger(__name__)
 
 inference_router = APIRouter(
     prefix="/api/v1/ocr",
     tags=["OCR Inference"],
-<<<<<<< HEAD
     dependencies=[Depends(AuthProvider)]  # Enforce auth and permission checks on all routes
-=======
-    dependencies=[Depends(AuthProvider)],
->>>>>>> c4c00c4d
 )
 
 
