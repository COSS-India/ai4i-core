--- conflicted
+++ resolved
@@ -8,20 +8,11 @@
     curl \
     && rm -rf /var/lib/apt/lists/*
 
-<<<<<<< HEAD
-# ✅ FIX: copy requirements relative to build context
-COPY requirements.txt .
-
-RUN pip install --no-cache-dir -r requirements.txt
-
-# ✅ FIX: copy application code relative to build context
-=======
 # Copy and install Python dependencies
 COPY requirements.txt .
 RUN pip install --no-cache-dir -r requirements.txt
 
 # Copy application code
->>>>>>> 9e606f63
 COPY . .
 
 EXPOSE 8090
