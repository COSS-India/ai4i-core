--- conflicted
+++ resolved
@@ -11,13 +11,8 @@
     libpq-dev \
     && rm -rf /var/lib/apt/lists/*
 
-<<<<<<< HEAD
-# ✅ FIX: copy requirements from correct path
-COPY services/auth-service/requirements.txt .
-=======
 # Copy requirements from build context
 COPY requirements.txt .
->>>>>>> 6eafa6a1
 
 # Install Python dependencies (NO --user)
 RUN pip install --no-cache-dir -r requirements.txt
@@ -40,7 +35,7 @@
 COPY --from=builder /usr/local /usr/local
 
 # Copy application code
-COPY services/auth-service/ .
+COPY . .
 
 # Fix ownership ONLY for app files
 RUN chown -R app:app /app
