--- conflicted
+++ resolved
@@ -6,26 +6,11 @@
 
 <img width="413" height="392" alt="image" src="https://github.com/user-attachments/assets/78400e0a-d180-4c74-9e75-1c15b4b4c8bb" />
 
-<<<<<<< HEAD
-The current version of platform consists of 10 microservices, 1 frontend application, and 5 infrastructure components:
-=======
 The current version of platform consists of 8 microservices, 1 frontend application, and 7 infrastructure components:
->>>>>>> 78d027a1
 
 ### Microservices
 
 - **API Gateway Service** (Port 8080) - Central entry point with routing, rate limiting, and authentication
-<<<<<<< HEAD
-- **Authentication & Authorization Service** (Port 8081) - Identity management with JWT and OAuth2
-- **Configuration Management Service** (Port 8082) - Centralized configuration, feature flags with Unleash, and service registry
-- **Metrics Collection Service** (Port 8083) - System and application metrics collection
-- **Telemetry Service** (Port 8084) - Log aggregation, distributed tracing, and event correlation
-- **Alerting Service** (Port 8085) - Proactive issue detection and notification
-- **Dashboard Service** (Port 8086) - Visualization and reporting with Streamlit UI (Port 8501)
-- **ASR Service** (Port 8087) - Speech-to-Text with 22+ Indic languages
-- **TTS Service** (Port 8088) - Text-to-Speech with multiple voice options
-- **NMT Service** (Port 8089) - Neural Machine Translation for Indic languages
-=======
 - **Authentication & Authorization Service** (Port 8081) - Identity management with JWT and OAuth2 | [Documentation](services/auth-service/docs/SERVICE_DOCUMENTATION.md)
 - **Configuration Management Service** (Port 8082) - Centralized configuration, feature flags with Unleash, and service registry | [Documentation](services/config-service/docs/SERVICE_DOCUMENTATION.md)
 - **ASR Service** (Port 8087) - Speech-to-Text with 22+ Indic languages | [Documentation](services/asr-service/docs/SERVICE_DOCUMENTATION.md)
@@ -33,7 +18,6 @@
 - **NMT Service** (Port 8091) - Neural Machine Translation for Indic languages | [Documentation](services/nmt-service/docs/SERVICE_DOCUMENTATION.md)
 - **LLM Service** (Port 8093) - Large Language Model service for text generation | [Documentation](services/llm-service/docs/SERVICE_DOCUMENTATION.md)
 - **Pipeline Service** (Port 8092) - Orchestrates multiple AI services in workflows | [Documentation](services/pipeline-service/docs/SERVICE_DOCUMENTATION.md)
->>>>>>> 78d027a1
 
 ### Frontend
 
@@ -41,19 +25,11 @@
 
 ### Infrastructure Components
 
-<<<<<<< HEAD
-- **PostgreSQL** (Port 5432) - Primary database with separate schemas for each service
-- **Redis** (Port 6379) - Caching, session management, and rate limiting
-- **InfluxDB** (Port 8086) - Time-series database for metrics storage
-- **Elasticsearch** (Port 9200) - Log storage and search engine
-- **Kafka** (Port 9092) - Event streaming and message queuing
-=======
 - **PostgreSQL** (Port 5434) - Primary database with separate schemas for each service
 - **Redis** (Port 6381) - Caching, session management, and rate limiting
 - **InfluxDB** (Port 8089) - Time-series database for metrics storage
 - **Elasticsearch** (Port 9203) - Log storage and search engine
 - **Kafka** (Port 9093) - Event streaming and message queuing
->>>>>>> 78d027a1
 - **Zookeeper** (Port 2181) - Kafka coordination service
 - **Unleash** (Port 4242) - Feature flag management and progressive delivery (uses shared PostgreSQL)
 
@@ -70,11 +46,7 @@
 - Request/response visualization with stats
 - Audio waveform visualization
 
-<<<<<<< HEAD
-**Technology Stack**: Next.js 13, TypeScript, Chakra UI, TanStack React Query, Socket.IO Client
-=======
 **Technology Stack**: Next.js 13.1.1, TypeScript, Chakra UI, TanStack React Query, Socket.IO Client
->>>>>>> 78d027a1
 
 ## 🚀 Getting Started
 
