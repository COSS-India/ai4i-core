-- AI Services Database Schema
-- This file creates tables for tracking ASR (Automatic Speech Recognition),
-- TTS (Text-to-Speech), and NMT (Neural Machine Translation) service requests and results.
-- All tables are stored in the auth_db database to maintain referential integrity
-- with users, api_keys, and sessions tables.

\c auth_db;

-- Enable UUID extension for generating UUIDs
CREATE EXTENSION IF NOT EXISTS "pgcrypto";

-- ASR (Automatic Speech Recognition) Tables

-- ASR Requests table - tracks ASR inference requests
CREATE TABLE IF NOT EXISTS asr_requests (
    id UUID PRIMARY KEY DEFAULT gen_random_uuid(),
    user_id INTEGER REFERENCES users(id) ON DELETE CASCADE,
    api_key_id INTEGER REFERENCES api_keys(id) ON DELETE SET NULL,
    session_id INTEGER REFERENCES sessions(id) ON DELETE SET NULL,
    model_id VARCHAR(100) NOT NULL,
    language VARCHAR(10) NOT NULL,
    audio_duration FLOAT,
    processing_time FLOAT,
    status VARCHAR(20) DEFAULT 'processing' CHECK (status IN ('processing', 'completed', 'failed')),
    error_message TEXT,
    created_at TIMESTAMP WITH TIME ZONE DEFAULT CURRENT_TIMESTAMP,
    updated_at TIMESTAMP WITH TIME ZONE DEFAULT CURRENT_TIMESTAMP
);

COMMENT ON TABLE asr_requests IS 'ASR requests table - tracks speech recognition inference requests';
COMMENT ON COLUMN asr_requests.model_id IS 'Identifier for the ASR model used (e.g., vakyansh-asr-en, conformer-asr-multilingual)';
COMMENT ON COLUMN asr_requests.language IS 'Language code for the audio (e.g., en, hi, ta, te)';
COMMENT ON COLUMN asr_requests.audio_duration IS 'Duration of input audio in seconds';
COMMENT ON COLUMN asr_requests.processing_time IS 'Time taken to process the request in seconds';
COMMENT ON COLUMN asr_requests.status IS 'Current status of the request: processing, completed, or failed';

-- ASR Results table - stores ASR inference results
CREATE TABLE IF NOT EXISTS asr_results (
    id UUID PRIMARY KEY DEFAULT gen_random_uuid(),
    request_id UUID REFERENCES asr_requests(id) ON DELETE CASCADE,
    transcript TEXT NOT NULL,
    confidence_score FLOAT CHECK (confidence_score >= 0.0 AND confidence_score <= 1.0),
    word_timestamps JSONB,
    language_detected VARCHAR(10),
    audio_format VARCHAR(20),
    sample_rate INTEGER,
    created_at TIMESTAMP WITH TIME ZONE DEFAULT CURRENT_TIMESTAMP
);

COMMENT ON TABLE asr_results IS 'ASR results table - stores speech recognition inference results';
COMMENT ON COLUMN asr_results.transcript IS 'The transcribed text from the audio';
COMMENT ON COLUMN asr_results.confidence_score IS 'Overall confidence score for the transcription (0.0 to 1.0)';
COMMENT ON COLUMN asr_results.word_timestamps IS 'Word-level timestamps and confidence scores in JSONB format';
COMMENT ON COLUMN asr_results.language_detected IS 'Detected language if different from requested language';
COMMENT ON COLUMN asr_results.audio_format IS 'Format of input audio (WAV, MP3, FLAC, etc.)';
COMMENT ON COLUMN asr_results.sample_rate IS 'Audio sample rate in Hz';

-- TTS (Text-to-Speech) Tables

-- TTS Requests table - tracks TTS inference requests
CREATE TABLE IF NOT EXISTS tts_requests (
    id UUID PRIMARY KEY DEFAULT gen_random_uuid(),
    user_id INTEGER REFERENCES users(id) ON DELETE CASCADE,
    api_key_id INTEGER REFERENCES api_keys(id) ON DELETE SET NULL,
    session_id INTEGER REFERENCES sessions(id) ON DELETE SET NULL,
    model_id VARCHAR(100) NOT NULL,
    voice_id VARCHAR(50) NOT NULL,
    language VARCHAR(10) NOT NULL,
    text_length INTEGER,
    processing_time FLOAT,
    status VARCHAR(20) DEFAULT 'processing' CHECK (status IN ('processing', 'completed', 'failed')),
    error_message TEXT,
    created_at TIMESTAMP WITH TIME ZONE DEFAULT CURRENT_TIMESTAMP,
    updated_at TIMESTAMP WITH TIME ZONE DEFAULT CURRENT_TIMESTAMP
);

COMMENT ON TABLE tts_requests IS 'TTS requests table - tracks text-to-speech inference requests';
COMMENT ON COLUMN tts_requests.model_id IS 'Identifier for the TTS model used (e.g., indic-tts-en, glow-tts-multilingual)';
COMMENT ON COLUMN tts_requests.voice_id IS 'Voice identifier (e.g., female-1, male-2, custom-voice)';
COMMENT ON COLUMN tts_requests.language IS 'Language code for the text (e.g., en, hi, ta)';
COMMENT ON COLUMN tts_requests.text_length IS 'Length of input text in characters';
COMMENT ON COLUMN tts_requests.processing_time IS 'Time taken to process the request in seconds';
COMMENT ON COLUMN tts_requests.status IS 'Current status of the request: processing, completed, or failed';

-- TTS Results table - stores TTS inference results
CREATE TABLE IF NOT EXISTS tts_results (
    id UUID PRIMARY KEY DEFAULT gen_random_uuid(),
    request_id UUID REFERENCES tts_requests(id) ON DELETE CASCADE,
    audio_file_path TEXT NOT NULL,
    audio_duration FLOAT,
    audio_format VARCHAR(20),
    sample_rate INTEGER,
    bit_rate INTEGER,
    file_size INTEGER,
    created_at TIMESTAMP WITH TIME ZONE DEFAULT CURRENT_TIMESTAMP
);

COMMENT ON TABLE tts_results IS 'TTS results table - stores text-to-speech inference results';
COMMENT ON COLUMN tts_results.audio_file_path IS 'Path to the generated audio file';
COMMENT ON COLUMN tts_results.audio_duration IS 'Duration of generated audio in seconds';
COMMENT ON COLUMN tts_results.audio_format IS 'Format of output audio (WAV, MP3, OGG, etc.)';
COMMENT ON COLUMN tts_results.sample_rate IS 'Audio sample rate in Hz';
COMMENT ON COLUMN tts_results.bit_rate IS 'Audio bit rate in kbps';
COMMENT ON COLUMN tts_results.file_size IS 'Size of audio file in bytes';

-- LLM (Large Language Model) Tables

-- LLM Requests table - tracks LLM inference requests
CREATE TABLE IF NOT EXISTS llm_requests (
    id UUID PRIMARY KEY DEFAULT gen_random_uuid(),
    user_id INTEGER REFERENCES users(id) ON DELETE CASCADE,
    api_key_id INTEGER REFERENCES api_keys(id) ON DELETE SET NULL,
    session_id INTEGER REFERENCES sessions(id) ON DELETE SET NULL,
    model_id VARCHAR(100) NOT NULL,
    input_language VARCHAR(10),
    output_language VARCHAR(10),
    text_length INTEGER,
    processing_time FLOAT,
    status VARCHAR(20) DEFAULT 'processing' CHECK (status IN ('processing', 'completed', 'failed')),
    error_message TEXT,
    created_at TIMESTAMP WITH TIME ZONE DEFAULT CURRENT_TIMESTAMP,
    updated_at TIMESTAMP WITH TIME ZONE DEFAULT CURRENT_TIMESTAMP
);

COMMENT ON TABLE llm_requests IS 'LLM requests table - tracks large language model inference requests';
COMMENT ON COLUMN llm_requests.model_id IS 'Identifier for the LLM model used (e.g., llm, ai4bharat/llm)';
COMMENT ON COLUMN llm_requests.input_language IS 'Input language code (e.g., en, hi, ta)';
COMMENT ON COLUMN llm_requests.output_language IS 'Output language code (e.g., en, hi, ta)';
COMMENT ON COLUMN llm_requests.text_length IS 'Length of input text in characters';
COMMENT ON COLUMN llm_requests.processing_time IS 'Time taken to process the request in seconds';
COMMENT ON COLUMN llm_requests.status IS 'Current status of the request: processing, completed, or failed';

-- LLM Results table - stores LLM inference results
CREATE TABLE IF NOT EXISTS llm_results (
    id UUID PRIMARY KEY DEFAULT gen_random_uuid(),
    request_id UUID REFERENCES llm_requests(id) ON DELETE CASCADE,
    output_text TEXT NOT NULL,
    source_text TEXT,
    created_at TIMESTAMP WITH TIME ZONE DEFAULT CURRENT_TIMESTAMP
);

COMMENT ON TABLE llm_results IS 'LLM results table - stores large language model inference results';
COMMENT ON COLUMN llm_results.output_text IS 'The processed/translated/generated text output';
COMMENT ON COLUMN llm_results.source_text IS 'Original source text for reference';

-- NMT (Neural Machine Translation) Tables

-- NMT Requests table - tracks NMT inference requests
CREATE TABLE IF NOT EXISTS nmt_requests (
    id UUID PRIMARY KEY DEFAULT gen_random_uuid(),
    user_id INTEGER REFERENCES users(id) ON DELETE CASCADE,
    api_key_id INTEGER REFERENCES api_keys(id) ON DELETE SET NULL,
    session_id INTEGER REFERENCES sessions(id) ON DELETE SET NULL,
    model_id VARCHAR(100) NOT NULL,
    source_language VARCHAR(10) NOT NULL,
    target_language VARCHAR(10) NOT NULL,
    text_length INTEGER,
    processing_time FLOAT,
    status VARCHAR(20) DEFAULT 'processing' CHECK (status IN ('processing', 'completed', 'failed')),
    error_message TEXT,
    created_at TIMESTAMP WITH TIME ZONE DEFAULT CURRENT_TIMESTAMP,
    updated_at TIMESTAMP WITH TIME ZONE DEFAULT CURRENT_TIMESTAMP
);

COMMENT ON TABLE nmt_requests IS 'NMT requests table - tracks neural machine translation inference requests';
COMMENT ON COLUMN nmt_requests.model_id IS 'Identifier for the NMT model used (e.g., indictrans-v2, nmt-en-hi)';
COMMENT ON COLUMN nmt_requests.source_language IS 'Source language code (e.g., en, hi, ta)';
COMMENT ON COLUMN nmt_requests.target_language IS 'Target language code (e.g., en, hi, ta)';
COMMENT ON COLUMN nmt_requests.text_length IS 'Length of input text in characters';
COMMENT ON COLUMN nmt_requests.processing_time IS 'Time taken to process the request in seconds';
COMMENT ON COLUMN nmt_requests.status IS 'Current status of the request: processing, completed, or failed';

-- NMT Results table - stores NMT inference results
CREATE TABLE IF NOT EXISTS nmt_results (
    id UUID PRIMARY KEY DEFAULT gen_random_uuid(),
    request_id UUID REFERENCES nmt_requests(id) ON DELETE CASCADE,
    translated_text TEXT NOT NULL,
    confidence_score FLOAT CHECK (confidence_score >= 0.0 AND confidence_score <= 1.0),
    source_text TEXT,
    language_detected VARCHAR(10),
    word_alignments JSONB,
    created_at TIMESTAMP WITH TIME ZONE DEFAULT CURRENT_TIMESTAMP
);

COMMENT ON TABLE nmt_results IS 'NMT results table - stores neural machine translation inference results';
COMMENT ON COLUMN nmt_results.translated_text IS 'The translated text';
COMMENT ON COLUMN nmt_results.confidence_score IS 'Overall confidence score for the translation (0.0 to 1.0)';
COMMENT ON COLUMN nmt_results.source_text IS 'Original source text for reference';
COMMENT ON COLUMN nmt_results.language_detected IS 'Detected source language if different from requested';
COMMENT ON COLUMN nmt_results.word_alignments IS 'Word-level alignment information in JSONB format';

-- OCR (Optical Character Recognition) Tables

-- OCR Requests table - tracks OCR inference requests
CREATE TABLE IF NOT EXISTS ocr_requests (
    id UUID PRIMARY KEY DEFAULT gen_random_uuid(),
    user_id INTEGER REFERENCES users(id) ON DELETE CASCADE,
    api_key_id INTEGER REFERENCES api_keys(id) ON DELETE SET NULL,
    session_id INTEGER REFERENCES sessions(id) ON DELETE SET NULL,
    model_id VARCHAR(100) NOT NULL,
    language VARCHAR(10) NOT NULL,
    image_count INTEGER,
    processing_time FLOAT,
    status VARCHAR(20) DEFAULT 'processing' CHECK (status IN ('processing', 'completed', 'failed')),
    error_message TEXT,
    created_at TIMESTAMP WITH TIME ZONE DEFAULT CURRENT_TIMESTAMP,
    updated_at TIMESTAMP WITH TIME ZONE DEFAULT CURRENT_TIMESTAMP
);

COMMENT ON TABLE ocr_requests IS 'OCR requests table - tracks OCR inference requests';
COMMENT ON COLUMN ocr_requests.model_id IS 'Identifier for the OCR model used (e.g., surya-ocr)';
COMMENT ON COLUMN ocr_requests.language IS 'Language code for the document text (e.g., en, hi, ta)';
COMMENT ON COLUMN ocr_requests.image_count IS 'Number of images processed in the request';
COMMENT ON COLUMN ocr_requests.processing_time IS 'Time taken to process the request in seconds';
COMMENT ON COLUMN ocr_requests.status IS 'Current status of the request: processing, completed, or failed';

-- OCR Results table - stores OCR inference results
CREATE TABLE IF NOT EXISTS ocr_results (
    id UUID PRIMARY KEY DEFAULT gen_random_uuid(),
    request_id UUID REFERENCES ocr_requests(id) ON DELETE CASCADE,
    extracted_text TEXT NOT NULL,
    page_count INTEGER,
    created_at TIMESTAMP WITH TIME ZONE DEFAULT CURRENT_TIMESTAMP
);

COMMENT ON TABLE ocr_results IS 'OCR results table - stores OCR inference results';
COMMENT ON COLUMN ocr_results.extracted_text IS 'The text extracted from the input image(s)';
COMMENT ON COLUMN ocr_results.page_count IS 'Number of pages or images represented by this result row';

-- Indexes for ASR tables
CREATE INDEX IF NOT EXISTS idx_asr_requests_user_id ON asr_requests(user_id);
CREATE INDEX IF NOT EXISTS idx_asr_requests_api_key_id ON asr_requests(api_key_id);
CREATE INDEX IF NOT EXISTS idx_asr_requests_session_id ON asr_requests(session_id);
CREATE INDEX IF NOT EXISTS idx_asr_requests_status ON asr_requests(status);
CREATE INDEX IF NOT EXISTS idx_asr_requests_language ON asr_requests(language);
CREATE INDEX IF NOT EXISTS idx_asr_requests_model_id ON asr_requests(model_id);
CREATE INDEX IF NOT EXISTS idx_asr_requests_created_at ON asr_requests(created_at);
CREATE INDEX IF NOT EXISTS idx_asr_requests_user_created ON asr_requests(user_id, created_at);
CREATE INDEX IF NOT EXISTS idx_asr_requests_status_created ON asr_requests(status, created_at);
CREATE INDEX IF NOT EXISTS idx_asr_requests_model_language ON asr_requests(model_id, language);

CREATE INDEX IF NOT EXISTS idx_asr_results_request_id ON asr_results(request_id);
CREATE INDEX IF NOT EXISTS idx_asr_results_created_at ON asr_results(created_at);

-- Indexes for TTS tables
CREATE INDEX IF NOT EXISTS idx_tts_requests_user_id ON tts_requests(user_id);
CREATE INDEX IF NOT EXISTS idx_tts_requests_api_key_id ON tts_requests(api_key_id);
CREATE INDEX IF NOT EXISTS idx_tts_requests_session_id ON tts_requests(session_id);
CREATE INDEX IF NOT EXISTS idx_tts_requests_status ON tts_requests(status);
CREATE INDEX IF NOT EXISTS idx_tts_requests_language ON tts_requests(language);
CREATE INDEX IF NOT EXISTS idx_tts_requests_model_id ON tts_requests(model_id);
CREATE INDEX IF NOT EXISTS idx_tts_requests_voice_id ON tts_requests(voice_id);
CREATE INDEX IF NOT EXISTS idx_tts_requests_created_at ON tts_requests(created_at);
CREATE INDEX IF NOT EXISTS idx_tts_requests_user_created ON tts_requests(user_id, created_at);
CREATE INDEX IF NOT EXISTS idx_tts_requests_status_created ON tts_requests(status, created_at);
CREATE INDEX IF NOT EXISTS idx_tts_requests_model_language ON tts_requests(model_id, language);

CREATE INDEX IF NOT EXISTS idx_tts_results_request_id ON tts_results(request_id);
CREATE INDEX IF NOT EXISTS idx_tts_results_created_at ON tts_results(created_at);

-- Indexes for NMT tables
CREATE INDEX IF NOT EXISTS idx_nmt_requests_user_id ON nmt_requests(user_id);
CREATE INDEX IF NOT EXISTS idx_nmt_requests_api_key_id ON nmt_requests(api_key_id);
CREATE INDEX IF NOT EXISTS idx_nmt_requests_session_id ON nmt_requests(session_id);
CREATE INDEX IF NOT EXISTS idx_nmt_requests_status ON nmt_requests(status);
CREATE INDEX IF NOT EXISTS idx_nmt_requests_source_language ON nmt_requests(source_language);
CREATE INDEX IF NOT EXISTS idx_nmt_requests_target_language ON nmt_requests(target_language);
CREATE INDEX IF NOT EXISTS idx_nmt_requests_model_id ON nmt_requests(model_id);
CREATE INDEX IF NOT EXISTS idx_nmt_requests_created_at ON nmt_requests(created_at);
CREATE INDEX IF NOT EXISTS idx_nmt_requests_user_created ON nmt_requests(user_id, created_at);
CREATE INDEX IF NOT EXISTS idx_nmt_requests_status_created ON nmt_requests(status, created_at);
CREATE INDEX IF NOT EXISTS idx_nmt_requests_language_pair ON nmt_requests(source_language, target_language);

CREATE INDEX IF NOT EXISTS idx_nmt_results_request_id ON nmt_results(request_id);
CREATE INDEX IF NOT EXISTS idx_nmt_results_created_at ON nmt_results(created_at);

-- Indexes for OCR tables
CREATE INDEX IF NOT EXISTS idx_ocr_requests_user_id ON ocr_requests(user_id);
CREATE INDEX IF NOT EXISTS idx_ocr_requests_api_key_id ON ocr_requests(api_key_id);
CREATE INDEX IF NOT EXISTS idx_ocr_requests_session_id ON ocr_requests(session_id);
CREATE INDEX IF NOT EXISTS idx_ocr_requests_status ON ocr_requests(status);
CREATE INDEX IF NOT EXISTS idx_ocr_requests_language ON ocr_requests(language);
CREATE INDEX IF NOT EXISTS idx_ocr_requests_model_id ON ocr_requests(model_id);
CREATE INDEX IF NOT EXISTS idx_ocr_requests_created_at ON ocr_requests(created_at);
CREATE INDEX IF NOT EXISTS idx_ocr_requests_user_created ON ocr_requests(user_id, created_at);
CREATE INDEX IF NOT EXISTS idx_ocr_requests_status_created ON ocr_requests(status, created_at);

CREATE INDEX IF NOT EXISTS idx_ocr_results_request_id ON ocr_results(request_id);
CREATE INDEX IF NOT EXISTS idx_ocr_results_created_at ON ocr_results(created_at);

-- Indexes for LLM tables
CREATE INDEX IF NOT EXISTS idx_llm_requests_user_id ON llm_requests(user_id);
CREATE INDEX IF NOT EXISTS idx_llm_requests_api_key_id ON llm_requests(api_key_id);
CREATE INDEX IF NOT EXISTS idx_llm_requests_session_id ON llm_requests(session_id);
CREATE INDEX IF NOT EXISTS idx_llm_requests_status ON llm_requests(status);
CREATE INDEX IF NOT EXISTS idx_llm_requests_input_language ON llm_requests(input_language);
CREATE INDEX IF NOT EXISTS idx_llm_requests_output_language ON llm_requests(output_language);
CREATE INDEX IF NOT EXISTS idx_llm_requests_model_id ON llm_requests(model_id);
CREATE INDEX IF NOT EXISTS idx_llm_requests_created_at ON llm_requests(created_at);
CREATE INDEX IF NOT EXISTS idx_llm_requests_user_created ON llm_requests(user_id, created_at);
CREATE INDEX IF NOT EXISTS idx_llm_requests_status_created ON llm_requests(status, created_at);

CREATE INDEX IF NOT EXISTS idx_llm_results_request_id ON llm_results(request_id);
CREATE INDEX IF NOT EXISTS idx_llm_results_created_at ON llm_results(created_at);

-- Language Detection Tables

-- Language Detection Requests table - tracks language detection inference requests
CREATE TABLE IF NOT EXISTS language_detection_requests (
    id UUID PRIMARY KEY DEFAULT gen_random_uuid(),
    user_id INTEGER REFERENCES users(id) ON DELETE CASCADE,
    api_key_id INTEGER REFERENCES api_keys(id) ON DELETE SET NULL,
    session_id INTEGER,
    model_id VARCHAR(100) NOT NULL,
    text_length INTEGER,
    processing_time FLOAT,
    status VARCHAR(20) DEFAULT 'processing' CHECK (status IN ('processing', 'completed', 'failed')),
    error_message TEXT,
    created_at TIMESTAMP WITH TIME ZONE DEFAULT CURRENT_TIMESTAMP,
    updated_at TIMESTAMP WITH TIME ZONE DEFAULT CURRENT_TIMESTAMP
);

COMMENT ON TABLE language_detection_requests IS 'Language detection requests table - tracks language detection inference requests';
COMMENT ON COLUMN language_detection_requests.model_id IS 'Identifier for the language detection model used (e.g., ai4bharat/indiclid, indiclid)';
COMMENT ON COLUMN language_detection_requests.text_length IS 'Length of input text in characters';
COMMENT ON COLUMN language_detection_requests.processing_time IS 'Time taken to process the request in seconds';
COMMENT ON COLUMN language_detection_requests.status IS 'Current status of the request: processing, completed, or failed';

-- Language Detection Results table - stores language detection inference results
CREATE TABLE IF NOT EXISTS language_detection_results (
    id UUID PRIMARY KEY DEFAULT gen_random_uuid(),
    request_id UUID REFERENCES language_detection_requests(id) ON DELETE CASCADE,
    source_text TEXT NOT NULL,
    detected_language VARCHAR(10) NOT NULL,
    detected_script VARCHAR(10) NOT NULL,
    confidence_score FLOAT NOT NULL CHECK (confidence_score >= 0.0 AND confidence_score <= 1.0),
    language_name VARCHAR(100),
    created_at TIMESTAMP WITH TIME ZONE DEFAULT CURRENT_TIMESTAMP
);

COMMENT ON TABLE language_detection_results IS 'Language detection results table - stores language detection inference results';
COMMENT ON COLUMN language_detection_results.source_text IS 'The input text that was analyzed';
COMMENT ON COLUMN language_detection_results.detected_language IS 'ISO 639-3 language code (e.g., hin, eng, tam)';
COMMENT ON COLUMN language_detection_results.detected_script IS 'ISO 15924 script code (e.g., Deva, Latn, Taml)';
COMMENT ON COLUMN language_detection_results.confidence_score IS 'Confidence score for the detection (0.0 to 1.0)';
COMMENT ON COLUMN language_detection_results.language_name IS 'Full language name (e.g., Hindi, English)';

-- Transliteration Tables

-- Transliteration Requests table - tracks transliteration inference requests
CREATE TABLE IF NOT EXISTS transliteration_requests (
    id UUID PRIMARY KEY DEFAULT gen_random_uuid(),
    user_id INTEGER REFERENCES users(id) ON DELETE CASCADE,
    api_key_id INTEGER REFERENCES api_keys(id) ON DELETE SET NULL,
    session_id INTEGER REFERENCES sessions(id) ON DELETE SET NULL,
    model_id VARCHAR(100) NOT NULL,
    source_language VARCHAR(10) NOT NULL,
    target_language VARCHAR(10) NOT NULL,
    text_length INTEGER,
    is_sentence_level BOOLEAN DEFAULT true,
    num_suggestions INTEGER DEFAULT 0,
    processing_time FLOAT,
    status VARCHAR(20) DEFAULT 'processing' CHECK (status IN ('processing', 'completed', 'failed')),
    error_message TEXT,
    created_at TIMESTAMP WITH TIME ZONE DEFAULT CURRENT_TIMESTAMP,
    updated_at TIMESTAMP WITH TIME ZONE DEFAULT CURRENT_TIMESTAMP
);

COMMENT ON TABLE transliteration_requests IS 'Transliteration requests table - tracks transliteration inference requests';
COMMENT ON COLUMN transliteration_requests.model_id IS 'Identifier for the transliteration model used';
COMMENT ON COLUMN transliteration_requests.source_language IS 'Source language code (e.g., en, hi, ta)';
COMMENT ON COLUMN transliteration_requests.target_language IS 'Target language code (e.g., en, hi, ta)';
COMMENT ON COLUMN transliteration_requests.text_length IS 'Length of input text in characters';
COMMENT ON COLUMN transliteration_requests.is_sentence_level IS 'Whether transliteration is at sentence level (true) or word level (false)';
COMMENT ON COLUMN transliteration_requests.num_suggestions IS 'Number of transliteration suggestions requested';
COMMENT ON COLUMN transliteration_requests.processing_time IS 'Time taken to process the request in seconds';
COMMENT ON COLUMN transliteration_requests.status IS 'Current status of the request: processing, completed, or failed';

-- Transliteration Results table - stores transliteration inference results
CREATE TABLE IF NOT EXISTS transliteration_results (
    id UUID PRIMARY KEY DEFAULT gen_random_uuid(),
    request_id UUID REFERENCES transliteration_requests(id) ON DELETE CASCADE,
    transliterated_text JSONB NOT NULL,
    source_text TEXT,
    confidence_score FLOAT,
    created_at TIMESTAMP WITH TIME ZONE DEFAULT CURRENT_TIMESTAMP
);

COMMENT ON TABLE transliteration_results IS 'Transliteration results table - stores transliteration inference results';
COMMENT ON COLUMN transliteration_results.transliterated_text IS 'The transliterated text (can be string or list of strings for top-k)';
COMMENT ON COLUMN transliteration_results.source_text IS 'Original source text for reference';
COMMENT ON COLUMN transliteration_results.confidence_score IS 'Confidence score for the transliteration (optional)';

-- NER (Named Entity Recognition) Tables

-- NER Requests table - tracks NER inference requests
CREATE TABLE IF NOT EXISTS ner_requests (
    id UUID PRIMARY KEY DEFAULT gen_random_uuid(),
    user_id INTEGER REFERENCES users(id) ON DELETE CASCADE,
    api_key_id INTEGER REFERENCES api_keys(id) ON DELETE SET NULL,
    session_id INTEGER REFERENCES sessions(id) ON DELETE SET NULL,
    model_id VARCHAR(100) NOT NULL,
    language VARCHAR(10) NOT NULL,
    text_length INTEGER,
    processing_time FLOAT,
    status VARCHAR(20) DEFAULT 'processing' CHECK (status IN ('processing', 'completed', 'failed')),
    error_message TEXT,
    created_at TIMESTAMP WITH TIME ZONE DEFAULT CURRENT_TIMESTAMP,
    updated_at TIMESTAMP WITH TIME ZONE DEFAULT CURRENT_TIMESTAMP
);

COMMENT ON TABLE ner_requests IS 'NER requests table - tracks named entity recognition inference requests';
COMMENT ON COLUMN ner_requests.model_id IS 'Identifier for the NER model used';
COMMENT ON COLUMN ner_requests.language IS 'Language code for the input text (e.g., en, hi, ta)';
COMMENT ON COLUMN ner_requests.text_length IS 'Length of input text in characters';
COMMENT ON COLUMN ner_requests.processing_time IS 'Time taken to process the request in seconds';
COMMENT ON COLUMN ner_requests.status IS 'Current status of the request: processing, completed, or failed';

-- NER Results table - stores NER inference results
CREATE TABLE IF NOT EXISTS ner_results (
    id UUID PRIMARY KEY DEFAULT gen_random_uuid(),
    request_id UUID REFERENCES ner_requests(id) ON DELETE CASCADE,
    entities JSONB NOT NULL,
    source_text TEXT,
    created_at TIMESTAMP WITH TIME ZONE DEFAULT CURRENT_TIMESTAMP
);

COMMENT ON TABLE ner_results IS 'NER results table - stores named entity recognition inference results';
COMMENT ON COLUMN ner_results.entities IS 'JSON structure containing extracted entities, labels, and offsets';
COMMENT ON COLUMN ner_results.source_text IS 'Original source text for reference';

-- Indexes for Language Detection tables
CREATE INDEX IF NOT EXISTS idx_language_detection_requests_user_id ON language_detection_requests(user_id);
CREATE INDEX IF NOT EXISTS idx_language_detection_requests_api_key_id ON language_detection_requests(api_key_id);
CREATE INDEX IF NOT EXISTS idx_language_detection_requests_session_id ON language_detection_requests(session_id);
CREATE INDEX IF NOT EXISTS idx_language_detection_requests_status ON language_detection_requests(status);
CREATE INDEX IF NOT EXISTS idx_language_detection_requests_model_id ON language_detection_requests(model_id);
CREATE INDEX IF NOT EXISTS idx_language_detection_requests_created_at ON language_detection_requests(created_at);
CREATE INDEX IF NOT EXISTS idx_language_detection_requests_user_created ON language_detection_requests(user_id, created_at);
CREATE INDEX IF NOT EXISTS idx_language_detection_requests_status_created ON language_detection_requests(status, created_at);

CREATE INDEX IF NOT EXISTS idx_language_detection_results_request_id ON language_detection_results(request_id);
CREATE INDEX IF NOT EXISTS idx_language_detection_results_created_at ON language_detection_results(created_at);
CREATE INDEX IF NOT EXISTS idx_language_detection_results_detected_language ON language_detection_results(detected_language);

-- Indexes for Transliteration tables
CREATE INDEX IF NOT EXISTS idx_transliteration_requests_user_id ON transliteration_requests(user_id);
CREATE INDEX IF NOT EXISTS idx_transliteration_requests_api_key_id ON transliteration_requests(api_key_id);
CREATE INDEX IF NOT EXISTS idx_transliteration_requests_session_id ON transliteration_requests(session_id);
CREATE INDEX IF NOT EXISTS idx_transliteration_requests_status ON transliteration_requests(status);
CREATE INDEX IF NOT EXISTS idx_transliteration_requests_model_id ON transliteration_requests(model_id);
CREATE INDEX IF NOT EXISTS idx_transliteration_requests_source_language ON transliteration_requests(source_language);
CREATE INDEX IF NOT EXISTS idx_transliteration_requests_target_language ON transliteration_requests(target_language);
CREATE INDEX IF NOT EXISTS idx_transliteration_requests_created_at ON transliteration_requests(created_at);
CREATE INDEX IF NOT EXISTS idx_transliteration_requests_user_created ON transliteration_requests(user_id, created_at);
CREATE INDEX IF NOT EXISTS idx_transliteration_requests_status_created ON transliteration_requests(status, created_at);
CREATE INDEX IF NOT EXISTS idx_transliteration_requests_language_pair ON transliteration_requests(source_language, target_language);

CREATE INDEX IF NOT EXISTS idx_transliteration_results_request_id ON transliteration_results(request_id);
CREATE INDEX IF NOT EXISTS idx_transliteration_results_created_at ON transliteration_results(created_at);

<<<<<<< HEAD
-- Speaker Diarization Tables

-- Speaker Diarization Requests table - tracks speaker diarization inference requests
CREATE TABLE IF NOT EXISTS speaker_diarization_requests (
    id UUID PRIMARY KEY DEFAULT gen_random_uuid(),
    user_id INTEGER REFERENCES users(id) ON DELETE CASCADE,
    api_key_id INTEGER REFERENCES api_keys(id) ON DELETE SET NULL,
    session_id INTEGER REFERENCES sessions(id) ON DELETE SET NULL,
    model_id VARCHAR(100) NOT NULL,
    audio_duration FLOAT,
    num_speakers INTEGER,
    processing_time FLOAT,
    status VARCHAR(20) DEFAULT 'processing' CHECK (status IN ('processing', 'completed', 'failed')),
    error_message TEXT,
    created_at TIMESTAMP WITH TIME ZONE DEFAULT CURRENT_TIMESTAMP,
    updated_at TIMESTAMP WITH TIME ZONE DEFAULT CURRENT_TIMESTAMP
);

COMMENT ON TABLE speaker_diarization_requests IS 'Speaker Diarization requests table - tracks speaker diarization inference requests';
COMMENT ON COLUMN speaker_diarization_requests.model_id IS 'Identifier for the speaker diarization model used (e.g., speaker_diarization)';
COMMENT ON COLUMN speaker_diarization_requests.audio_duration IS 'Duration of input audio in seconds';
COMMENT ON COLUMN speaker_diarization_requests.num_speakers IS 'Number of speakers detected or requested';
COMMENT ON COLUMN speaker_diarization_requests.processing_time IS 'Time taken to process the request in seconds';
COMMENT ON COLUMN speaker_diarization_requests.status IS 'Current status of the request: processing, completed, or failed';

-- Speaker Diarization Results table - stores speaker diarization inference results
CREATE TABLE IF NOT EXISTS speaker_diarization_results (
    id UUID PRIMARY KEY DEFAULT gen_random_uuid(),
    request_id UUID REFERENCES speaker_diarization_requests(id) ON DELETE CASCADE,
    total_segments INTEGER NOT NULL,
    num_speakers INTEGER NOT NULL,
    speakers JSONB NOT NULL,
    segments JSONB NOT NULL,
    created_at TIMESTAMP WITH TIME ZONE DEFAULT CURRENT_TIMESTAMP
);

COMMENT ON TABLE speaker_diarization_results IS 'Speaker Diarization results table - stores speaker diarization inference results';
COMMENT ON COLUMN speaker_diarization_results.total_segments IS 'Total number of segments identified';
COMMENT ON COLUMN speaker_diarization_results.num_speakers IS 'Number of unique speakers identified';
COMMENT ON COLUMN speaker_diarization_results.speakers IS 'List of unique speaker identifiers in JSONB format';
COMMENT ON COLUMN speaker_diarization_results.segments IS 'List of diarized segments with start_time, end_time, duration, speaker in JSONB format';

-- Language Diarization Tables

-- Language Diarization Requests table - tracks language diarization inference requests
CREATE TABLE IF NOT EXISTS language_diarization_requests (
    id UUID PRIMARY KEY DEFAULT gen_random_uuid(),
    user_id INTEGER REFERENCES users(id) ON DELETE CASCADE,
    api_key_id INTEGER REFERENCES api_keys(id) ON DELETE SET NULL,
    session_id INTEGER REFERENCES sessions(id) ON DELETE SET NULL,
    model_id VARCHAR(100) NOT NULL,
    audio_duration FLOAT,
    target_language VARCHAR(10),
    processing_time FLOAT,
    status VARCHAR(20) DEFAULT 'processing' CHECK (status IN ('processing', 'completed', 'failed')),
    error_message TEXT,
    created_at TIMESTAMP WITH TIME ZONE DEFAULT CURRENT_TIMESTAMP,
    updated_at TIMESTAMP WITH TIME ZONE DEFAULT CURRENT_TIMESTAMP
);

COMMENT ON TABLE language_diarization_requests IS 'Language Diarization requests table - tracks language diarization inference requests';
COMMENT ON COLUMN language_diarization_requests.model_id IS 'Identifier for the language diarization model used (e.g., lang_diarization)';
COMMENT ON COLUMN language_diarization_requests.audio_duration IS 'Duration of input audio in seconds';
COMMENT ON COLUMN language_diarization_requests.target_language IS 'Target language for diarization (e.g., en, all)';
COMMENT ON COLUMN language_diarization_requests.processing_time IS 'Time taken to process the request in seconds';
COMMENT ON COLUMN language_diarization_requests.status IS 'Current status of the request: processing, completed, or failed';

-- Language Diarization Results table - stores language diarization inference results
CREATE TABLE IF NOT EXISTS language_diarization_results (
    id UUID PRIMARY KEY DEFAULT gen_random_uuid(),
    request_id UUID REFERENCES language_diarization_requests(id) ON DELETE CASCADE,
    total_segments INTEGER NOT NULL,
    segments JSONB NOT NULL,
    target_language VARCHAR(10),
    created_at TIMESTAMP WITH TIME ZONE DEFAULT CURRENT_TIMESTAMP
);

COMMENT ON TABLE language_diarization_results IS 'Language Diarization results table - stores language diarization inference results';
COMMENT ON COLUMN language_diarization_results.total_segments IS 'Total number of segments identified';
COMMENT ON COLUMN language_diarization_results.segments IS 'List of language segments with start_time, end_time, duration, language, confidence in JSONB format';
COMMENT ON COLUMN language_diarization_results.target_language IS 'Target language used for diarization';

-- Audio Language Detection Tables

-- Audio Language Detection Requests table - tracks audio language detection inference requests
CREATE TABLE IF NOT EXISTS audio_lang_detection_requests (
    id UUID PRIMARY KEY DEFAULT gen_random_uuid(),
    user_id INTEGER REFERENCES users(id) ON DELETE CASCADE,
    api_key_id INTEGER REFERENCES api_keys(id) ON DELETE SET NULL,
    session_id INTEGER REFERENCES sessions(id) ON DELETE SET NULL,
    model_id VARCHAR(100) NOT NULL,
    audio_duration FLOAT,
    processing_time FLOAT,
    status VARCHAR(20) DEFAULT 'processing' CHECK (status IN ('processing', 'completed', 'failed')),
    error_message TEXT,
    created_at TIMESTAMP WITH TIME ZONE DEFAULT CURRENT_TIMESTAMP,
    updated_at TIMESTAMP WITH TIME ZONE DEFAULT CURRENT_TIMESTAMP
);

COMMENT ON TABLE audio_lang_detection_requests IS 'Audio Language Detection requests table - tracks audio language detection inference requests';
COMMENT ON COLUMN audio_lang_detection_requests.model_id IS 'Identifier for the audio language detection model used (e.g., ald)';
COMMENT ON COLUMN audio_lang_detection_requests.audio_duration IS 'Duration of input audio in seconds';
COMMENT ON COLUMN audio_lang_detection_requests.processing_time IS 'Time taken to process the request in seconds';
COMMENT ON COLUMN audio_lang_detection_requests.status IS 'Current status of the request: processing, completed, or failed';

-- Audio Language Detection Results table - stores audio language detection inference results
CREATE TABLE IF NOT EXISTS audio_lang_detection_results (
    id UUID PRIMARY KEY DEFAULT gen_random_uuid(),
    request_id UUID REFERENCES audio_lang_detection_requests(id) ON DELETE CASCADE,
    language_code VARCHAR(50) NOT NULL,
    confidence FLOAT CHECK (confidence >= 0.0 AND confidence <= 1.0),
    all_scores JSONB NOT NULL,
    created_at TIMESTAMP WITH TIME ZONE DEFAULT CURRENT_TIMESTAMP
);

COMMENT ON TABLE audio_lang_detection_results IS 'Audio Language Detection results table - stores audio language detection inference results';
COMMENT ON COLUMN audio_lang_detection_results.language_code IS 'Detected language code (e.g., en: English)';
COMMENT ON COLUMN audio_lang_detection_results.confidence IS 'Confidence score for the detected language (0.0 to 1.0)';
COMMENT ON COLUMN audio_lang_detection_results.all_scores IS 'Detailed scores for all predicted languages in JSONB format';

-- Indexes for Speaker Diarization tables
CREATE INDEX IF NOT EXISTS idx_speaker_diarization_requests_user_id ON speaker_diarization_requests(user_id);
CREATE INDEX IF NOT EXISTS idx_speaker_diarization_requests_api_key_id ON speaker_diarization_requests(api_key_id);
CREATE INDEX IF NOT EXISTS idx_speaker_diarization_requests_session_id ON speaker_diarization_requests(session_id);
CREATE INDEX IF NOT EXISTS idx_speaker_diarization_requests_status ON speaker_diarization_requests(status);
CREATE INDEX IF NOT EXISTS idx_speaker_diarization_requests_model_id ON speaker_diarization_requests(model_id);
CREATE INDEX IF NOT EXISTS idx_speaker_diarization_requests_created_at ON speaker_diarization_requests(created_at);
CREATE INDEX IF NOT EXISTS idx_speaker_diarization_requests_user_created ON speaker_diarization_requests(user_id, created_at);
CREATE INDEX IF NOT EXISTS idx_speaker_diarization_requests_status_created ON speaker_diarization_requests(status, created_at);

CREATE INDEX IF NOT EXISTS idx_speaker_diarization_results_request_id ON speaker_diarization_results(request_id);
CREATE INDEX IF NOT EXISTS idx_speaker_diarization_results_created_at ON speaker_diarization_results(created_at);

-- Indexes for Language Diarization tables
CREATE INDEX IF NOT EXISTS idx_language_diarization_requests_user_id ON language_diarization_requests(user_id);
CREATE INDEX IF NOT EXISTS idx_language_diarization_requests_api_key_id ON language_diarization_requests(api_key_id);
CREATE INDEX IF NOT EXISTS idx_language_diarization_requests_session_id ON language_diarization_requests(session_id);
CREATE INDEX IF NOT EXISTS idx_language_diarization_requests_status ON language_diarization_requests(status);
CREATE INDEX IF NOT EXISTS idx_language_diarization_requests_model_id ON language_diarization_requests(model_id);
CREATE INDEX IF NOT EXISTS idx_language_diarization_requests_created_at ON language_diarization_requests(created_at);
CREATE INDEX IF NOT EXISTS idx_language_diarization_requests_user_created ON language_diarization_requests(user_id, created_at);
CREATE INDEX IF NOT EXISTS idx_language_diarization_requests_status_created ON language_diarization_requests(status, created_at);

CREATE INDEX IF NOT EXISTS idx_language_diarization_results_request_id ON language_diarization_results(request_id);
CREATE INDEX IF NOT EXISTS idx_language_diarization_results_created_at ON language_diarization_results(created_at);

-- Indexes for Audio Language Detection tables
CREATE INDEX IF NOT EXISTS idx_audio_lang_detection_requests_user_id ON audio_lang_detection_requests(user_id);
CREATE INDEX IF NOT EXISTS idx_audio_lang_detection_requests_api_key_id ON audio_lang_detection_requests(api_key_id);
CREATE INDEX IF NOT EXISTS idx_audio_lang_detection_requests_session_id ON audio_lang_detection_requests(session_id);
CREATE INDEX IF NOT EXISTS idx_audio_lang_detection_requests_status ON audio_lang_detection_requests(status);
CREATE INDEX IF NOT EXISTS idx_audio_lang_detection_requests_model_id ON audio_lang_detection_requests(model_id);
CREATE INDEX IF NOT EXISTS idx_audio_lang_detection_requests_created_at ON audio_lang_detection_requests(created_at);
CREATE INDEX IF NOT EXISTS idx_audio_lang_detection_requests_user_created ON audio_lang_detection_requests(user_id, created_at);
CREATE INDEX IF NOT EXISTS idx_audio_lang_detection_requests_status_created ON audio_lang_detection_requests(status, created_at);

CREATE INDEX IF NOT EXISTS idx_audio_lang_detection_results_request_id ON audio_lang_detection_results(request_id);
CREATE INDEX IF NOT EXISTS idx_audio_lang_detection_results_created_at ON audio_lang_detection_results(created_at);
=======
-- Indexes for NER tables
CREATE INDEX IF NOT EXISTS idx_ner_requests_user_id ON ner_requests(user_id);
CREATE INDEX IF NOT EXISTS idx_ner_requests_api_key_id ON ner_requests(api_key_id);
CREATE INDEX IF NOT EXISTS idx_ner_requests_session_id ON ner_requests(session_id);
CREATE INDEX IF NOT EXISTS idx_ner_requests_status ON ner_requests(status);
CREATE INDEX IF NOT EXISTS idx_ner_requests_language ON ner_requests(language);
CREATE INDEX IF NOT EXISTS idx_ner_requests_model_id ON ner_requests(model_id);
CREATE INDEX IF NOT EXISTS idx_ner_requests_created_at ON ner_requests(created_at);
CREATE INDEX IF NOT EXISTS idx_ner_requests_user_created ON ner_requests(user_id, created_at);
CREATE INDEX IF NOT EXISTS idx_ner_requests_status_created ON ner_requests(status, created_at);

CREATE INDEX IF NOT EXISTS idx_ner_results_request_id ON ner_results(request_id);
CREATE INDEX IF NOT EXISTS idx_ner_results_created_at ON ner_results(created_at);
>>>>>>> 1ab698af

-- Check if update_updated_at_column function exists, create if not
CREATE OR REPLACE FUNCTION update_updated_at_column()
RETURNS TRIGGER AS $$
BEGIN
    NEW.updated_at = CURRENT_TIMESTAMP;
    RETURN NEW;
END;
$$ language 'plpgsql';

-- Create triggers for updated_at columns
CREATE TRIGGER update_asr_requests_updated_at
    BEFORE UPDATE ON asr_requests
    FOR EACH ROW
    EXECUTE FUNCTION update_updated_at_column();

CREATE TRIGGER update_tts_requests_updated_at
    BEFORE UPDATE ON tts_requests
    FOR EACH ROW
    EXECUTE FUNCTION update_updated_at_column();

CREATE TRIGGER update_nmt_requests_updated_at
    BEFORE UPDATE ON nmt_requests
    FOR EACH ROW
    EXECUTE FUNCTION update_updated_at_column();

CREATE TRIGGER update_llm_requests_updated_at
    BEFORE UPDATE ON llm_requests
    FOR EACH ROW
    EXECUTE FUNCTION update_updated_at_column();

CREATE TRIGGER update_language_detection_requests_updated_at
    BEFORE UPDATE ON language_detection_requests
    FOR EACH ROW
    EXECUTE FUNCTION update_updated_at_column();

CREATE TRIGGER update_transliteration_requests_updated_at
    BEFORE UPDATE ON transliteration_requests
    FOR EACH ROW
    EXECUTE FUNCTION update_updated_at_column();

<<<<<<< HEAD
CREATE TRIGGER update_speaker_diarization_requests_updated_at
    BEFORE UPDATE ON speaker_diarization_requests
    FOR EACH ROW
    EXECUTE FUNCTION update_updated_at_column();

CREATE TRIGGER update_language_diarization_requests_updated_at
    BEFORE UPDATE ON language_diarization_requests
    FOR EACH ROW
    EXECUTE FUNCTION update_updated_at_column();

CREATE TRIGGER update_audio_lang_detection_requests_updated_at
    BEFORE UPDATE ON audio_lang_detection_requests
=======
CREATE TRIGGER update_ocr_requests_updated_at
    BEFORE UPDATE ON ocr_requests
    FOR EACH ROW
    EXECUTE FUNCTION update_updated_at_column();

CREATE TRIGGER update_ner_requests_updated_at
    BEFORE UPDATE ON ner_requests
>>>>>>> 1ab698af
    FOR EACH ROW
    EXECUTE FUNCTION update_updated_at_column();

-- Utility function for cleaning up old AI service data
CREATE OR REPLACE FUNCTION cleanup_old_ai_service_data(retention_days INTEGER DEFAULT 90)
RETURNS void
LANGUAGE plpgsql
AS $$
BEGIN
    -- Delete old ASR data
    DELETE FROM asr_results 
    WHERE created_at < CURRENT_TIMESTAMP - INTERVAL '1 day' * retention_days;
    
    DELETE FROM asr_requests 
    WHERE created_at < CURRENT_TIMESTAMP - INTERVAL '1 day' * retention_days;
    
    -- Delete old TTS data
    DELETE FROM tts_results 
    WHERE created_at < CURRENT_TIMESTAMP - INTERVAL '1 day' * retention_days;
    
    DELETE FROM tts_requests 
    WHERE created_at < CURRENT_TIMESTAMP - INTERVAL '1 day' * retention_days;
    
    -- Delete old NMT data
    DELETE FROM nmt_results 
    WHERE created_at < CURRENT_TIMESTAMP - INTERVAL '1 day' * retention_days;
    
    DELETE FROM nmt_requests 
    WHERE created_at < CURRENT_TIMESTAMP - INTERVAL '1 day' * retention_days;
    
    -- Delete old LLM data
    DELETE FROM llm_results 
    WHERE created_at < CURRENT_TIMESTAMP - INTERVAL '1 day' * retention_days;
    
    DELETE FROM llm_requests 
    WHERE created_at < CURRENT_TIMESTAMP - INTERVAL '1 day' * retention_days;
    
    -- Delete old Language Detection data
    DELETE FROM language_detection_results 
    WHERE created_at < CURRENT_TIMESTAMP - INTERVAL '1 day' * retention_days;
    
    DELETE FROM language_detection_requests 
    WHERE created_at < CURRENT_TIMESTAMP - INTERVAL '1 day' * retention_days;
    
    -- Delete old Transliteration data
    DELETE FROM transliteration_results 
    WHERE created_at < CURRENT_TIMESTAMP - INTERVAL '1 day' * retention_days;
    
    DELETE FROM transliteration_requests 
    WHERE created_at < CURRENT_TIMESTAMP - INTERVAL '1 day' * retention_days;

    -- Delete old OCR data
    DELETE FROM ocr_results
    WHERE created_at < CURRENT_TIMESTAMP - INTERVAL '1 day' * retention_days;

    DELETE FROM ocr_requests
    WHERE created_at < CURRENT_TIMESTAMP - INTERVAL '1 day' * retention_days;

    -- Delete old NER data
    DELETE FROM ner_results
    WHERE created_at < CURRENT_TIMESTAMP - INTERVAL '1 day' * retention_days;

    DELETE FROM ner_requests
    WHERE created_at < CURRENT_TIMESTAMP - INTERVAL '1 day' * retention_days;
    
    -- Delete old Speaker Diarization data
    DELETE FROM speaker_diarization_results 
    WHERE created_at < CURRENT_TIMESTAMP - INTERVAL '1 day' * retention_days;
    
    DELETE FROM speaker_diarization_requests 
    WHERE created_at < CURRENT_TIMESTAMP - INTERVAL '1 day' * retention_days;
    
    -- Delete old Language Diarization data
    DELETE FROM language_diarization_results 
    WHERE created_at < CURRENT_TIMESTAMP - INTERVAL '1 day' * retention_days;
    
    DELETE FROM language_diarization_requests 
    WHERE created_at < CURRENT_TIMESTAMP - INTERVAL '1 day' * retention_days;
    
    -- Delete old Audio Language Detection data
    DELETE FROM audio_lang_detection_results 
    WHERE created_at < CURRENT_TIMESTAMP - INTERVAL '1 day' * retention_days;
    
    DELETE FROM audio_lang_detection_requests 
    WHERE created_at < CURRENT_TIMESTAMP - INTERVAL '1 day' * retention_days;
    
    RAISE NOTICE 'Cleaned up AI service data older than % days', retention_days;
END;
$$;<|MERGE_RESOLUTION|>--- conflicted
+++ resolved
@@ -459,166 +459,6 @@
 CREATE INDEX IF NOT EXISTS idx_transliteration_results_request_id ON transliteration_results(request_id);
 CREATE INDEX IF NOT EXISTS idx_transliteration_results_created_at ON transliteration_results(created_at);
 
-<<<<<<< HEAD
--- Speaker Diarization Tables
-
--- Speaker Diarization Requests table - tracks speaker diarization inference requests
-CREATE TABLE IF NOT EXISTS speaker_diarization_requests (
-    id UUID PRIMARY KEY DEFAULT gen_random_uuid(),
-    user_id INTEGER REFERENCES users(id) ON DELETE CASCADE,
-    api_key_id INTEGER REFERENCES api_keys(id) ON DELETE SET NULL,
-    session_id INTEGER REFERENCES sessions(id) ON DELETE SET NULL,
-    model_id VARCHAR(100) NOT NULL,
-    audio_duration FLOAT,
-    num_speakers INTEGER,
-    processing_time FLOAT,
-    status VARCHAR(20) DEFAULT 'processing' CHECK (status IN ('processing', 'completed', 'failed')),
-    error_message TEXT,
-    created_at TIMESTAMP WITH TIME ZONE DEFAULT CURRENT_TIMESTAMP,
-    updated_at TIMESTAMP WITH TIME ZONE DEFAULT CURRENT_TIMESTAMP
-);
-
-COMMENT ON TABLE speaker_diarization_requests IS 'Speaker Diarization requests table - tracks speaker diarization inference requests';
-COMMENT ON COLUMN speaker_diarization_requests.model_id IS 'Identifier for the speaker diarization model used (e.g., speaker_diarization)';
-COMMENT ON COLUMN speaker_diarization_requests.audio_duration IS 'Duration of input audio in seconds';
-COMMENT ON COLUMN speaker_diarization_requests.num_speakers IS 'Number of speakers detected or requested';
-COMMENT ON COLUMN speaker_diarization_requests.processing_time IS 'Time taken to process the request in seconds';
-COMMENT ON COLUMN speaker_diarization_requests.status IS 'Current status of the request: processing, completed, or failed';
-
--- Speaker Diarization Results table - stores speaker diarization inference results
-CREATE TABLE IF NOT EXISTS speaker_diarization_results (
-    id UUID PRIMARY KEY DEFAULT gen_random_uuid(),
-    request_id UUID REFERENCES speaker_diarization_requests(id) ON DELETE CASCADE,
-    total_segments INTEGER NOT NULL,
-    num_speakers INTEGER NOT NULL,
-    speakers JSONB NOT NULL,
-    segments JSONB NOT NULL,
-    created_at TIMESTAMP WITH TIME ZONE DEFAULT CURRENT_TIMESTAMP
-);
-
-COMMENT ON TABLE speaker_diarization_results IS 'Speaker Diarization results table - stores speaker diarization inference results';
-COMMENT ON COLUMN speaker_diarization_results.total_segments IS 'Total number of segments identified';
-COMMENT ON COLUMN speaker_diarization_results.num_speakers IS 'Number of unique speakers identified';
-COMMENT ON COLUMN speaker_diarization_results.speakers IS 'List of unique speaker identifiers in JSONB format';
-COMMENT ON COLUMN speaker_diarization_results.segments IS 'List of diarized segments with start_time, end_time, duration, speaker in JSONB format';
-
--- Language Diarization Tables
-
--- Language Diarization Requests table - tracks language diarization inference requests
-CREATE TABLE IF NOT EXISTS language_diarization_requests (
-    id UUID PRIMARY KEY DEFAULT gen_random_uuid(),
-    user_id INTEGER REFERENCES users(id) ON DELETE CASCADE,
-    api_key_id INTEGER REFERENCES api_keys(id) ON DELETE SET NULL,
-    session_id INTEGER REFERENCES sessions(id) ON DELETE SET NULL,
-    model_id VARCHAR(100) NOT NULL,
-    audio_duration FLOAT,
-    target_language VARCHAR(10),
-    processing_time FLOAT,
-    status VARCHAR(20) DEFAULT 'processing' CHECK (status IN ('processing', 'completed', 'failed')),
-    error_message TEXT,
-    created_at TIMESTAMP WITH TIME ZONE DEFAULT CURRENT_TIMESTAMP,
-    updated_at TIMESTAMP WITH TIME ZONE DEFAULT CURRENT_TIMESTAMP
-);
-
-COMMENT ON TABLE language_diarization_requests IS 'Language Diarization requests table - tracks language diarization inference requests';
-COMMENT ON COLUMN language_diarization_requests.model_id IS 'Identifier for the language diarization model used (e.g., lang_diarization)';
-COMMENT ON COLUMN language_diarization_requests.audio_duration IS 'Duration of input audio in seconds';
-COMMENT ON COLUMN language_diarization_requests.target_language IS 'Target language for diarization (e.g., en, all)';
-COMMENT ON COLUMN language_diarization_requests.processing_time IS 'Time taken to process the request in seconds';
-COMMENT ON COLUMN language_diarization_requests.status IS 'Current status of the request: processing, completed, or failed';
-
--- Language Diarization Results table - stores language diarization inference results
-CREATE TABLE IF NOT EXISTS language_diarization_results (
-    id UUID PRIMARY KEY DEFAULT gen_random_uuid(),
-    request_id UUID REFERENCES language_diarization_requests(id) ON DELETE CASCADE,
-    total_segments INTEGER NOT NULL,
-    segments JSONB NOT NULL,
-    target_language VARCHAR(10),
-    created_at TIMESTAMP WITH TIME ZONE DEFAULT CURRENT_TIMESTAMP
-);
-
-COMMENT ON TABLE language_diarization_results IS 'Language Diarization results table - stores language diarization inference results';
-COMMENT ON COLUMN language_diarization_results.total_segments IS 'Total number of segments identified';
-COMMENT ON COLUMN language_diarization_results.segments IS 'List of language segments with start_time, end_time, duration, language, confidence in JSONB format';
-COMMENT ON COLUMN language_diarization_results.target_language IS 'Target language used for diarization';
-
--- Audio Language Detection Tables
-
--- Audio Language Detection Requests table - tracks audio language detection inference requests
-CREATE TABLE IF NOT EXISTS audio_lang_detection_requests (
-    id UUID PRIMARY KEY DEFAULT gen_random_uuid(),
-    user_id INTEGER REFERENCES users(id) ON DELETE CASCADE,
-    api_key_id INTEGER REFERENCES api_keys(id) ON DELETE SET NULL,
-    session_id INTEGER REFERENCES sessions(id) ON DELETE SET NULL,
-    model_id VARCHAR(100) NOT NULL,
-    audio_duration FLOAT,
-    processing_time FLOAT,
-    status VARCHAR(20) DEFAULT 'processing' CHECK (status IN ('processing', 'completed', 'failed')),
-    error_message TEXT,
-    created_at TIMESTAMP WITH TIME ZONE DEFAULT CURRENT_TIMESTAMP,
-    updated_at TIMESTAMP WITH TIME ZONE DEFAULT CURRENT_TIMESTAMP
-);
-
-COMMENT ON TABLE audio_lang_detection_requests IS 'Audio Language Detection requests table - tracks audio language detection inference requests';
-COMMENT ON COLUMN audio_lang_detection_requests.model_id IS 'Identifier for the audio language detection model used (e.g., ald)';
-COMMENT ON COLUMN audio_lang_detection_requests.audio_duration IS 'Duration of input audio in seconds';
-COMMENT ON COLUMN audio_lang_detection_requests.processing_time IS 'Time taken to process the request in seconds';
-COMMENT ON COLUMN audio_lang_detection_requests.status IS 'Current status of the request: processing, completed, or failed';
-
--- Audio Language Detection Results table - stores audio language detection inference results
-CREATE TABLE IF NOT EXISTS audio_lang_detection_results (
-    id UUID PRIMARY KEY DEFAULT gen_random_uuid(),
-    request_id UUID REFERENCES audio_lang_detection_requests(id) ON DELETE CASCADE,
-    language_code VARCHAR(50) NOT NULL,
-    confidence FLOAT CHECK (confidence >= 0.0 AND confidence <= 1.0),
-    all_scores JSONB NOT NULL,
-    created_at TIMESTAMP WITH TIME ZONE DEFAULT CURRENT_TIMESTAMP
-);
-
-COMMENT ON TABLE audio_lang_detection_results IS 'Audio Language Detection results table - stores audio language detection inference results';
-COMMENT ON COLUMN audio_lang_detection_results.language_code IS 'Detected language code (e.g., en: English)';
-COMMENT ON COLUMN audio_lang_detection_results.confidence IS 'Confidence score for the detected language (0.0 to 1.0)';
-COMMENT ON COLUMN audio_lang_detection_results.all_scores IS 'Detailed scores for all predicted languages in JSONB format';
-
--- Indexes for Speaker Diarization tables
-CREATE INDEX IF NOT EXISTS idx_speaker_diarization_requests_user_id ON speaker_diarization_requests(user_id);
-CREATE INDEX IF NOT EXISTS idx_speaker_diarization_requests_api_key_id ON speaker_diarization_requests(api_key_id);
-CREATE INDEX IF NOT EXISTS idx_speaker_diarization_requests_session_id ON speaker_diarization_requests(session_id);
-CREATE INDEX IF NOT EXISTS idx_speaker_diarization_requests_status ON speaker_diarization_requests(status);
-CREATE INDEX IF NOT EXISTS idx_speaker_diarization_requests_model_id ON speaker_diarization_requests(model_id);
-CREATE INDEX IF NOT EXISTS idx_speaker_diarization_requests_created_at ON speaker_diarization_requests(created_at);
-CREATE INDEX IF NOT EXISTS idx_speaker_diarization_requests_user_created ON speaker_diarization_requests(user_id, created_at);
-CREATE INDEX IF NOT EXISTS idx_speaker_diarization_requests_status_created ON speaker_diarization_requests(status, created_at);
-
-CREATE INDEX IF NOT EXISTS idx_speaker_diarization_results_request_id ON speaker_diarization_results(request_id);
-CREATE INDEX IF NOT EXISTS idx_speaker_diarization_results_created_at ON speaker_diarization_results(created_at);
-
--- Indexes for Language Diarization tables
-CREATE INDEX IF NOT EXISTS idx_language_diarization_requests_user_id ON language_diarization_requests(user_id);
-CREATE INDEX IF NOT EXISTS idx_language_diarization_requests_api_key_id ON language_diarization_requests(api_key_id);
-CREATE INDEX IF NOT EXISTS idx_language_diarization_requests_session_id ON language_diarization_requests(session_id);
-CREATE INDEX IF NOT EXISTS idx_language_diarization_requests_status ON language_diarization_requests(status);
-CREATE INDEX IF NOT EXISTS idx_language_diarization_requests_model_id ON language_diarization_requests(model_id);
-CREATE INDEX IF NOT EXISTS idx_language_diarization_requests_created_at ON language_diarization_requests(created_at);
-CREATE INDEX IF NOT EXISTS idx_language_diarization_requests_user_created ON language_diarization_requests(user_id, created_at);
-CREATE INDEX IF NOT EXISTS idx_language_diarization_requests_status_created ON language_diarization_requests(status, created_at);
-
-CREATE INDEX IF NOT EXISTS idx_language_diarization_results_request_id ON language_diarization_results(request_id);
-CREATE INDEX IF NOT EXISTS idx_language_diarization_results_created_at ON language_diarization_results(created_at);
-
--- Indexes for Audio Language Detection tables
-CREATE INDEX IF NOT EXISTS idx_audio_lang_detection_requests_user_id ON audio_lang_detection_requests(user_id);
-CREATE INDEX IF NOT EXISTS idx_audio_lang_detection_requests_api_key_id ON audio_lang_detection_requests(api_key_id);
-CREATE INDEX IF NOT EXISTS idx_audio_lang_detection_requests_session_id ON audio_lang_detection_requests(session_id);
-CREATE INDEX IF NOT EXISTS idx_audio_lang_detection_requests_status ON audio_lang_detection_requests(status);
-CREATE INDEX IF NOT EXISTS idx_audio_lang_detection_requests_model_id ON audio_lang_detection_requests(model_id);
-CREATE INDEX IF NOT EXISTS idx_audio_lang_detection_requests_created_at ON audio_lang_detection_requests(created_at);
-CREATE INDEX IF NOT EXISTS idx_audio_lang_detection_requests_user_created ON audio_lang_detection_requests(user_id, created_at);
-CREATE INDEX IF NOT EXISTS idx_audio_lang_detection_requests_status_created ON audio_lang_detection_requests(status, created_at);
-
-CREATE INDEX IF NOT EXISTS idx_audio_lang_detection_results_request_id ON audio_lang_detection_results(request_id);
-CREATE INDEX IF NOT EXISTS idx_audio_lang_detection_results_created_at ON audio_lang_detection_results(created_at);
-=======
 -- Indexes for NER tables
 CREATE INDEX IF NOT EXISTS idx_ner_requests_user_id ON ner_requests(user_id);
 CREATE INDEX IF NOT EXISTS idx_ner_requests_api_key_id ON ner_requests(api_key_id);
@@ -632,7 +472,165 @@
 
 CREATE INDEX IF NOT EXISTS idx_ner_results_request_id ON ner_results(request_id);
 CREATE INDEX IF NOT EXISTS idx_ner_results_created_at ON ner_results(created_at);
->>>>>>> 1ab698af
+
+-- Speaker Diarization Tables
+
+-- Speaker Diarization Requests table - tracks speaker diarization inference requests
+CREATE TABLE IF NOT EXISTS speaker_diarization_requests (
+    id UUID PRIMARY KEY DEFAULT gen_random_uuid(),
+    user_id INTEGER REFERENCES users(id) ON DELETE CASCADE,
+    api_key_id INTEGER REFERENCES api_keys(id) ON DELETE SET NULL,
+    session_id INTEGER REFERENCES sessions(id) ON DELETE SET NULL,
+    model_id VARCHAR(100) NOT NULL,
+    audio_duration FLOAT,
+    num_speakers INTEGER,
+    processing_time FLOAT,
+    status VARCHAR(20) DEFAULT 'processing' CHECK (status IN ('processing', 'completed', 'failed')),
+    error_message TEXT,
+    created_at TIMESTAMP WITH TIME ZONE DEFAULT CURRENT_TIMESTAMP,
+    updated_at TIMESTAMP WITH TIME ZONE DEFAULT CURRENT_TIMESTAMP
+);
+
+COMMENT ON TABLE speaker_diarization_requests IS 'Speaker Diarization requests table - tracks speaker diarization inference requests';
+COMMENT ON COLUMN speaker_diarization_requests.model_id IS 'Identifier for the speaker diarization model used (e.g., speaker_diarization)';
+COMMENT ON COLUMN speaker_diarization_requests.audio_duration IS 'Duration of input audio in seconds';
+COMMENT ON COLUMN speaker_diarization_requests.num_speakers IS 'Number of speakers detected or requested';
+COMMENT ON COLUMN speaker_diarization_requests.processing_time IS 'Time taken to process the request in seconds';
+COMMENT ON COLUMN speaker_diarization_requests.status IS 'Current status of the request: processing, completed, or failed';
+
+-- Speaker Diarization Results table - stores speaker diarization inference results
+CREATE TABLE IF NOT EXISTS speaker_diarization_results (
+    id UUID PRIMARY KEY DEFAULT gen_random_uuid(),
+    request_id UUID REFERENCES speaker_diarization_requests(id) ON DELETE CASCADE,
+    total_segments INTEGER NOT NULL,
+    num_speakers INTEGER NOT NULL,
+    speakers JSONB NOT NULL,
+    segments JSONB NOT NULL,
+    created_at TIMESTAMP WITH TIME ZONE DEFAULT CURRENT_TIMESTAMP
+);
+
+COMMENT ON TABLE speaker_diarization_results IS 'Speaker Diarization results table - stores speaker diarization inference results';
+COMMENT ON COLUMN speaker_diarization_results.total_segments IS 'Total number of segments identified';
+COMMENT ON COLUMN speaker_diarization_results.num_speakers IS 'Number of unique speakers identified';
+COMMENT ON COLUMN speaker_diarization_results.speakers IS 'List of unique speaker identifiers in JSONB format';
+COMMENT ON COLUMN speaker_diarization_results.segments IS 'List of diarized segments with start_time, end_time, duration, speaker in JSONB format';
+
+-- Language Diarization Tables
+
+-- Language Diarization Requests table - tracks language diarization inference requests
+CREATE TABLE IF NOT EXISTS language_diarization_requests (
+    id UUID PRIMARY KEY DEFAULT gen_random_uuid(),
+    user_id INTEGER REFERENCES users(id) ON DELETE CASCADE,
+    api_key_id INTEGER REFERENCES api_keys(id) ON DELETE SET NULL,
+    session_id INTEGER REFERENCES sessions(id) ON DELETE SET NULL,
+    model_id VARCHAR(100) NOT NULL,
+    audio_duration FLOAT,
+    target_language VARCHAR(10),
+    processing_time FLOAT,
+    status VARCHAR(20) DEFAULT 'processing' CHECK (status IN ('processing', 'completed', 'failed')),
+    error_message TEXT,
+    created_at TIMESTAMP WITH TIME ZONE DEFAULT CURRENT_TIMESTAMP,
+    updated_at TIMESTAMP WITH TIME ZONE DEFAULT CURRENT_TIMESTAMP
+);
+
+COMMENT ON TABLE language_diarization_requests IS 'Language Diarization requests table - tracks language diarization inference requests';
+COMMENT ON COLUMN language_diarization_requests.model_id IS 'Identifier for the language diarization model used (e.g., lang_diarization)';
+COMMENT ON COLUMN language_diarization_requests.audio_duration IS 'Duration of input audio in seconds';
+COMMENT ON COLUMN language_diarization_requests.target_language IS 'Target language for diarization (e.g., en, all)';
+COMMENT ON COLUMN language_diarization_requests.processing_time IS 'Time taken to process the request in seconds';
+COMMENT ON COLUMN language_diarization_requests.status IS 'Current status of the request: processing, completed, or failed';
+
+-- Language Diarization Results table - stores language diarization inference results
+CREATE TABLE IF NOT EXISTS language_diarization_results (
+    id UUID PRIMARY KEY DEFAULT gen_random_uuid(),
+    request_id UUID REFERENCES language_diarization_requests(id) ON DELETE CASCADE,
+    total_segments INTEGER NOT NULL,
+    segments JSONB NOT NULL,
+    target_language VARCHAR(10),
+    created_at TIMESTAMP WITH TIME ZONE DEFAULT CURRENT_TIMESTAMP
+);
+
+COMMENT ON TABLE language_diarization_results IS 'Language Diarization results table - stores language diarization inference results';
+COMMENT ON COLUMN language_diarization_results.total_segments IS 'Total number of segments identified';
+COMMENT ON COLUMN language_diarization_results.segments IS 'List of language segments with start_time, end_time, duration, language, confidence in JSONB format';
+COMMENT ON COLUMN language_diarization_results.target_language IS 'Target language used for diarization';
+
+-- Audio Language Detection Tables
+
+-- Audio Language Detection Requests table - tracks audio language detection inference requests
+CREATE TABLE IF NOT EXISTS audio_lang_detection_requests (
+    id UUID PRIMARY KEY DEFAULT gen_random_uuid(),
+    user_id INTEGER REFERENCES users(id) ON DELETE CASCADE,
+    api_key_id INTEGER REFERENCES api_keys(id) ON DELETE SET NULL,
+    session_id INTEGER REFERENCES sessions(id) ON DELETE SET NULL,
+    model_id VARCHAR(100) NOT NULL,
+    audio_duration FLOAT,
+    processing_time FLOAT,
+    status VARCHAR(20) DEFAULT 'processing' CHECK (status IN ('processing', 'completed', 'failed')),
+    error_message TEXT,
+    created_at TIMESTAMP WITH TIME ZONE DEFAULT CURRENT_TIMESTAMP,
+    updated_at TIMESTAMP WITH TIME ZONE DEFAULT CURRENT_TIMESTAMP
+);
+
+COMMENT ON TABLE audio_lang_detection_requests IS 'Audio Language Detection requests table - tracks audio language detection inference requests';
+COMMENT ON COLUMN audio_lang_detection_requests.model_id IS 'Identifier for the audio language detection model used (e.g., ald)';
+COMMENT ON COLUMN audio_lang_detection_requests.audio_duration IS 'Duration of input audio in seconds';
+COMMENT ON COLUMN audio_lang_detection_requests.processing_time IS 'Time taken to process the request in seconds';
+COMMENT ON COLUMN audio_lang_detection_requests.status IS 'Current status of the request: processing, completed, or failed';
+
+-- Audio Language Detection Results table - stores audio language detection inference results
+CREATE TABLE IF NOT EXISTS audio_lang_detection_results (
+    id UUID PRIMARY KEY DEFAULT gen_random_uuid(),
+    request_id UUID REFERENCES audio_lang_detection_requests(id) ON DELETE CASCADE,
+    language_code VARCHAR(50) NOT NULL,
+    confidence FLOAT CHECK (confidence >= 0.0 AND confidence <= 1.0),
+    all_scores JSONB NOT NULL,
+    created_at TIMESTAMP WITH TIME ZONE DEFAULT CURRENT_TIMESTAMP
+);
+
+COMMENT ON TABLE audio_lang_detection_results IS 'Audio Language Detection results table - stores audio language detection inference results';
+COMMENT ON COLUMN audio_lang_detection_results.language_code IS 'Detected language code (e.g., en: English)';
+COMMENT ON COLUMN audio_lang_detection_results.confidence IS 'Confidence score for the detected language (0.0 to 1.0)';
+COMMENT ON COLUMN audio_lang_detection_results.all_scores IS 'Detailed scores for all predicted languages in JSONB format';
+
+-- Indexes for Speaker Diarization tables
+CREATE INDEX IF NOT EXISTS idx_speaker_diarization_requests_user_id ON speaker_diarization_requests(user_id);
+CREATE INDEX IF NOT EXISTS idx_speaker_diarization_requests_api_key_id ON speaker_diarization_requests(api_key_id);
+CREATE INDEX IF NOT EXISTS idx_speaker_diarization_requests_session_id ON speaker_diarization_requests(session_id);
+CREATE INDEX IF NOT EXISTS idx_speaker_diarization_requests_status ON speaker_diarization_requests(status);
+CREATE INDEX IF NOT EXISTS idx_speaker_diarization_requests_model_id ON speaker_diarization_requests(model_id);
+CREATE INDEX IF NOT EXISTS idx_speaker_diarization_requests_created_at ON speaker_diarization_requests(created_at);
+CREATE INDEX IF NOT EXISTS idx_speaker_diarization_requests_user_created ON speaker_diarization_requests(user_id, created_at);
+CREATE INDEX IF NOT EXISTS idx_speaker_diarization_requests_status_created ON speaker_diarization_requests(status, created_at);
+
+CREATE INDEX IF NOT EXISTS idx_speaker_diarization_results_request_id ON speaker_diarization_results(request_id);
+CREATE INDEX IF NOT EXISTS idx_speaker_diarization_results_created_at ON speaker_diarization_results(created_at);
+
+-- Indexes for Language Diarization tables
+CREATE INDEX IF NOT EXISTS idx_language_diarization_requests_user_id ON language_diarization_requests(user_id);
+CREATE INDEX IF NOT EXISTS idx_language_diarization_requests_api_key_id ON language_diarization_requests(api_key_id);
+CREATE INDEX IF NOT EXISTS idx_language_diarization_requests_session_id ON language_diarization_requests(session_id);
+CREATE INDEX IF NOT EXISTS idx_language_diarization_requests_status ON language_diarization_requests(status);
+CREATE INDEX IF NOT EXISTS idx_language_diarization_requests_model_id ON language_diarization_requests(model_id);
+CREATE INDEX IF NOT EXISTS idx_language_diarization_requests_created_at ON language_diarization_requests(created_at);
+CREATE INDEX IF NOT EXISTS idx_language_diarization_requests_user_created ON language_diarization_requests(user_id, created_at);
+CREATE INDEX IF NOT EXISTS idx_language_diarization_requests_status_created ON language_diarization_requests(status, created_at);
+
+CREATE INDEX IF NOT EXISTS idx_language_diarization_results_request_id ON language_diarization_results(request_id);
+CREATE INDEX IF NOT EXISTS idx_language_diarization_results_created_at ON language_diarization_results(created_at);
+
+-- Indexes for Audio Language Detection tables
+CREATE INDEX IF NOT EXISTS idx_audio_lang_detection_requests_user_id ON audio_lang_detection_requests(user_id);
+CREATE INDEX IF NOT EXISTS idx_audio_lang_detection_requests_api_key_id ON audio_lang_detection_requests(api_key_id);
+CREATE INDEX IF NOT EXISTS idx_audio_lang_detection_requests_session_id ON audio_lang_detection_requests(session_id);
+CREATE INDEX IF NOT EXISTS idx_audio_lang_detection_requests_status ON audio_lang_detection_requests(status);
+CREATE INDEX IF NOT EXISTS idx_audio_lang_detection_requests_model_id ON audio_lang_detection_requests(model_id);
+CREATE INDEX IF NOT EXISTS idx_audio_lang_detection_requests_created_at ON audio_lang_detection_requests(created_at);
+CREATE INDEX IF NOT EXISTS idx_audio_lang_detection_requests_user_created ON audio_lang_detection_requests(user_id, created_at);
+CREATE INDEX IF NOT EXISTS idx_audio_lang_detection_requests_status_created ON audio_lang_detection_requests(status, created_at);
+
+CREATE INDEX IF NOT EXISTS idx_audio_lang_detection_results_request_id ON audio_lang_detection_results(request_id);
+CREATE INDEX IF NOT EXISTS idx_audio_lang_detection_results_created_at ON audio_lang_detection_results(created_at);
 
 -- Check if update_updated_at_column function exists, create if not
 CREATE OR REPLACE FUNCTION update_updated_at_column()
@@ -674,7 +672,16 @@
     FOR EACH ROW
     EXECUTE FUNCTION update_updated_at_column();
 
-<<<<<<< HEAD
+CREATE TRIGGER update_ocr_requests_updated_at
+    BEFORE UPDATE ON ocr_requests
+    FOR EACH ROW
+    EXECUTE FUNCTION update_updated_at_column();
+
+CREATE TRIGGER update_ner_requests_updated_at
+    BEFORE UPDATE ON ner_requests
+    FOR EACH ROW
+    EXECUTE FUNCTION update_updated_at_column();
+
 CREATE TRIGGER update_speaker_diarization_requests_updated_at
     BEFORE UPDATE ON speaker_diarization_requests
     FOR EACH ROW
@@ -687,15 +694,6 @@
 
 CREATE TRIGGER update_audio_lang_detection_requests_updated_at
     BEFORE UPDATE ON audio_lang_detection_requests
-=======
-CREATE TRIGGER update_ocr_requests_updated_at
-    BEFORE UPDATE ON ocr_requests
-    FOR EACH ROW
-    EXECUTE FUNCTION update_updated_at_column();
-
-CREATE TRIGGER update_ner_requests_updated_at
-    BEFORE UPDATE ON ner_requests
->>>>>>> 1ab698af
     FOR EACH ROW
     EXECUTE FUNCTION update_updated_at_column();
 
@@ -746,6 +744,27 @@
     
     DELETE FROM transliteration_requests 
     WHERE created_at < CURRENT_TIMESTAMP - INTERVAL '1 day' * retention_days;
+    
+    -- Delete old Speaker Diarization data
+    DELETE FROM speaker_diarization_results 
+    WHERE created_at < CURRENT_TIMESTAMP - INTERVAL '1 day' * retention_days;
+    
+    DELETE FROM speaker_diarization_requests 
+    WHERE created_at < CURRENT_TIMESTAMP - INTERVAL '1 day' * retention_days;
+    
+    -- Delete old Language Diarization data
+    DELETE FROM language_diarization_results 
+    WHERE created_at < CURRENT_TIMESTAMP - INTERVAL '1 day' * retention_days;
+    
+    DELETE FROM language_diarization_requests 
+    WHERE created_at < CURRENT_TIMESTAMP - INTERVAL '1 day' * retention_days;
+    
+    -- Delete old Audio Language Detection data
+    DELETE FROM audio_lang_detection_results 
+    WHERE created_at < CURRENT_TIMESTAMP - INTERVAL '1 day' * retention_days;
+    
+    DELETE FROM audio_lang_detection_requests 
+    WHERE created_at < CURRENT_TIMESTAMP - INTERVAL '1 day' * retention_days;
 
     -- Delete old OCR data
     DELETE FROM ocr_results
@@ -759,27 +778,6 @@
     WHERE created_at < CURRENT_TIMESTAMP - INTERVAL '1 day' * retention_days;
 
     DELETE FROM ner_requests
-    WHERE created_at < CURRENT_TIMESTAMP - INTERVAL '1 day' * retention_days;
-    
-    -- Delete old Speaker Diarization data
-    DELETE FROM speaker_diarization_results 
-    WHERE created_at < CURRENT_TIMESTAMP - INTERVAL '1 day' * retention_days;
-    
-    DELETE FROM speaker_diarization_requests 
-    WHERE created_at < CURRENT_TIMESTAMP - INTERVAL '1 day' * retention_days;
-    
-    -- Delete old Language Diarization data
-    DELETE FROM language_diarization_results 
-    WHERE created_at < CURRENT_TIMESTAMP - INTERVAL '1 day' * retention_days;
-    
-    DELETE FROM language_diarization_requests 
-    WHERE created_at < CURRENT_TIMESTAMP - INTERVAL '1 day' * retention_days;
-    
-    -- Delete old Audio Language Detection data
-    DELETE FROM audio_lang_detection_results 
-    WHERE created_at < CURRENT_TIMESTAMP - INTERVAL '1 day' * retention_days;
-    
-    DELETE FROM audio_lang_detection_requests 
     WHERE created_at < CURRENT_TIMESTAMP - INTERVAL '1 day' * retention_days;
     
     RAISE NOTICE 'Cleaned up AI service data older than % days', retention_days;
