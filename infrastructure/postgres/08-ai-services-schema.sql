-- AI Services Database Schema
-- This file creates tables for tracking ASR (Automatic Speech Recognition),
-- TTS (Text-to-Speech), and NMT (Neural Machine Translation) service requests and results.
-- All tables are stored in the auth_db database to maintain referential integrity
-- with users, api_keys, and sessions tables.

\c auth_db;

-- Enable UUID extension for generating UUIDs
CREATE EXTENSION IF NOT EXISTS "pgcrypto";

-- ASR (Automatic Speech Recognition) Tables

-- ASR Requests table - tracks ASR inference requests
CREATE TABLE IF NOT EXISTS asr_requests (
    id UUID PRIMARY KEY DEFAULT gen_random_uuid(),
    user_id INTEGER REFERENCES users(id) ON DELETE CASCADE,
    api_key_id INTEGER REFERENCES api_keys(id) ON DELETE SET NULL,
    session_id INTEGER REFERENCES sessions(id) ON DELETE SET NULL,
    model_id VARCHAR(100) NOT NULL,
    language VARCHAR(10) NOT NULL,
    audio_duration FLOAT,
    processing_time FLOAT,
    status VARCHAR(20) DEFAULT 'processing' CHECK (status IN ('processing', 'completed', 'failed')),
    error_message TEXT,
    created_at TIMESTAMP WITH TIME ZONE DEFAULT CURRENT_TIMESTAMP,
    updated_at TIMESTAMP WITH TIME ZONE DEFAULT CURRENT_TIMESTAMP
);

COMMENT ON TABLE asr_requests IS 'ASR requests table - tracks speech recognition inference requests';
COMMENT ON COLUMN asr_requests.model_id IS 'Identifier for the ASR model used (e.g., vakyansh-asr-en, conformer-asr-multilingual)';
COMMENT ON COLUMN asr_requests.language IS 'Language code for the audio (e.g., en, hi, ta, te)';
COMMENT ON COLUMN asr_requests.audio_duration IS 'Duration of input audio in seconds';
COMMENT ON COLUMN asr_requests.processing_time IS 'Time taken to process the request in seconds';
COMMENT ON COLUMN asr_requests.status IS 'Current status of the request: processing, completed, or failed';

-- ASR Results table - stores ASR inference results
CREATE TABLE IF NOT EXISTS asr_results (
    id UUID PRIMARY KEY DEFAULT gen_random_uuid(),
    request_id UUID REFERENCES asr_requests(id) ON DELETE CASCADE,
    transcript TEXT NOT NULL,
    confidence_score FLOAT CHECK (confidence_score >= 0.0 AND confidence_score <= 1.0),
    word_timestamps JSONB,
    language_detected VARCHAR(10),
    audio_format VARCHAR(20),
    sample_rate INTEGER,
    created_at TIMESTAMP WITH TIME ZONE DEFAULT CURRENT_TIMESTAMP
);

COMMENT ON TABLE asr_results IS 'ASR results table - stores speech recognition inference results';
COMMENT ON COLUMN asr_results.transcript IS 'The transcribed text from the audio';
COMMENT ON COLUMN asr_results.confidence_score IS 'Overall confidence score for the transcription (0.0 to 1.0)';
COMMENT ON COLUMN asr_results.word_timestamps IS 'Word-level timestamps and confidence scores in JSONB format';
COMMENT ON COLUMN asr_results.language_detected IS 'Detected language if different from requested language';
COMMENT ON COLUMN asr_results.audio_format IS 'Format of input audio (WAV, MP3, FLAC, etc.)';
COMMENT ON COLUMN asr_results.sample_rate IS 'Audio sample rate in Hz';

-- TTS (Text-to-Speech) Tables

-- TTS Requests table - tracks TTS inference requests
CREATE TABLE IF NOT EXISTS tts_requests (
    id UUID PRIMARY KEY DEFAULT gen_random_uuid(),
    user_id INTEGER REFERENCES users(id) ON DELETE CASCADE,
    api_key_id INTEGER REFERENCES api_keys(id) ON DELETE SET NULL,
    session_id INTEGER REFERENCES sessions(id) ON DELETE SET NULL,
    model_id VARCHAR(100) NOT NULL,
    voice_id VARCHAR(50) NOT NULL,
    language VARCHAR(10) NOT NULL,
    text_length INTEGER,
    processing_time FLOAT,
    status VARCHAR(20) DEFAULT 'processing' CHECK (status IN ('processing', 'completed', 'failed')),
    error_message TEXT,
    created_at TIMESTAMP WITH TIME ZONE DEFAULT CURRENT_TIMESTAMP,
    updated_at TIMESTAMP WITH TIME ZONE DEFAULT CURRENT_TIMESTAMP
);

COMMENT ON TABLE tts_requests IS 'TTS requests table - tracks text-to-speech inference requests';
COMMENT ON COLUMN tts_requests.model_id IS 'Identifier for the TTS model used (e.g., indic-tts-en, glow-tts-multilingual)';
COMMENT ON COLUMN tts_requests.voice_id IS 'Voice identifier (e.g., female-1, male-2, custom-voice)';
COMMENT ON COLUMN tts_requests.language IS 'Language code for the text (e.g., en, hi, ta)';
COMMENT ON COLUMN tts_requests.text_length IS 'Length of input text in characters';
COMMENT ON COLUMN tts_requests.processing_time IS 'Time taken to process the request in seconds';
COMMENT ON COLUMN tts_requests.status IS 'Current status of the request: processing, completed, or failed';

-- TTS Results table - stores TTS inference results
CREATE TABLE IF NOT EXISTS tts_results (
    id UUID PRIMARY KEY DEFAULT gen_random_uuid(),
    request_id UUID REFERENCES tts_requests(id) ON DELETE CASCADE,
    audio_file_path TEXT NOT NULL,
    audio_duration FLOAT,
    audio_format VARCHAR(20),
    sample_rate INTEGER,
    bit_rate INTEGER,
    file_size INTEGER,
    created_at TIMESTAMP WITH TIME ZONE DEFAULT CURRENT_TIMESTAMP
);

COMMENT ON TABLE tts_results IS 'TTS results table - stores text-to-speech inference results';
COMMENT ON COLUMN tts_results.audio_file_path IS 'Path to the generated audio file';
COMMENT ON COLUMN tts_results.audio_duration IS 'Duration of generated audio in seconds';
COMMENT ON COLUMN tts_results.audio_format IS 'Format of output audio (WAV, MP3, OGG, etc.)';
COMMENT ON COLUMN tts_results.sample_rate IS 'Audio sample rate in Hz';
COMMENT ON COLUMN tts_results.bit_rate IS 'Audio bit rate in kbps';
COMMENT ON COLUMN tts_results.file_size IS 'Size of audio file in bytes';

-- LLM (Large Language Model) Tables

-- LLM Requests table - tracks LLM inference requests
CREATE TABLE IF NOT EXISTS llm_requests (
    id UUID PRIMARY KEY DEFAULT gen_random_uuid(),
    user_id INTEGER REFERENCES users(id) ON DELETE CASCADE,
    api_key_id INTEGER REFERENCES api_keys(id) ON DELETE SET NULL,
    session_id INTEGER REFERENCES sessions(id) ON DELETE SET NULL,
    model_id VARCHAR(100) NOT NULL,
    input_language VARCHAR(10),
    output_language VARCHAR(10),
    text_length INTEGER,
    processing_time FLOAT,
    status VARCHAR(20) DEFAULT 'processing' CHECK (status IN ('processing', 'completed', 'failed')),
    error_message TEXT,
    created_at TIMESTAMP WITH TIME ZONE DEFAULT CURRENT_TIMESTAMP,
    updated_at TIMESTAMP WITH TIME ZONE DEFAULT CURRENT_TIMESTAMP
);

COMMENT ON TABLE llm_requests IS 'LLM requests table - tracks large language model inference requests';
COMMENT ON COLUMN llm_requests.model_id IS 'Identifier for the LLM model used (e.g., llm, ai4bharat/llm)';
COMMENT ON COLUMN llm_requests.input_language IS 'Input language code (e.g., en, hi, ta)';
COMMENT ON COLUMN llm_requests.output_language IS 'Output language code (e.g., en, hi, ta)';
COMMENT ON COLUMN llm_requests.text_length IS 'Length of input text in characters';
COMMENT ON COLUMN llm_requests.processing_time IS 'Time taken to process the request in seconds';
COMMENT ON COLUMN llm_requests.status IS 'Current status of the request: processing, completed, or failed';

-- LLM Results table - stores LLM inference results
CREATE TABLE IF NOT EXISTS llm_results (
    id UUID PRIMARY KEY DEFAULT gen_random_uuid(),
    request_id UUID REFERENCES llm_requests(id) ON DELETE CASCADE,
    output_text TEXT NOT NULL,
    source_text TEXT,
    created_at TIMESTAMP WITH TIME ZONE DEFAULT CURRENT_TIMESTAMP
);

COMMENT ON TABLE llm_results IS 'LLM results table - stores large language model inference results';
COMMENT ON COLUMN llm_results.output_text IS 'The processed/translated/generated text output';
COMMENT ON COLUMN llm_results.source_text IS 'Original source text for reference';

-- NMT (Neural Machine Translation) Tables

-- NMT Requests table - tracks NMT inference requests
CREATE TABLE IF NOT EXISTS nmt_requests (
    id UUID PRIMARY KEY DEFAULT gen_random_uuid(),
    user_id INTEGER REFERENCES users(id) ON DELETE CASCADE,
    api_key_id INTEGER REFERENCES api_keys(id) ON DELETE SET NULL,
    session_id INTEGER REFERENCES sessions(id) ON DELETE SET NULL,
    model_id VARCHAR(100) NOT NULL,
    source_language VARCHAR(10) NOT NULL,
    target_language VARCHAR(10) NOT NULL,
    text_length INTEGER,
    processing_time FLOAT,
    status VARCHAR(20) DEFAULT 'processing' CHECK (status IN ('processing', 'completed', 'failed')),
    error_message TEXT,
    created_at TIMESTAMP WITH TIME ZONE DEFAULT CURRENT_TIMESTAMP,
    updated_at TIMESTAMP WITH TIME ZONE DEFAULT CURRENT_TIMESTAMP
);

COMMENT ON TABLE nmt_requests IS 'NMT requests table - tracks neural machine translation inference requests';
COMMENT ON COLUMN nmt_requests.model_id IS 'Identifier for the NMT model used (e.g., indictrans-v2, nmt-en-hi)';
COMMENT ON COLUMN nmt_requests.source_language IS 'Source language code (e.g., en, hi, ta)';
COMMENT ON COLUMN nmt_requests.target_language IS 'Target language code (e.g., en, hi, ta)';
COMMENT ON COLUMN nmt_requests.text_length IS 'Length of input text in characters';
COMMENT ON COLUMN nmt_requests.processing_time IS 'Time taken to process the request in seconds';
COMMENT ON COLUMN nmt_requests.status IS 'Current status of the request: processing, completed, or failed';

-- NMT Results table - stores NMT inference results
CREATE TABLE IF NOT EXISTS nmt_results (
    id UUID PRIMARY KEY DEFAULT gen_random_uuid(),
    request_id UUID REFERENCES nmt_requests(id) ON DELETE CASCADE,
    translated_text TEXT NOT NULL,
    confidence_score FLOAT CHECK (confidence_score >= 0.0 AND confidence_score <= 1.0),
    source_text TEXT,
    language_detected VARCHAR(10),
    word_alignments JSONB,
    created_at TIMESTAMP WITH TIME ZONE DEFAULT CURRENT_TIMESTAMP
);

COMMENT ON TABLE nmt_results IS 'NMT results table - stores neural machine translation inference results';
COMMENT ON COLUMN nmt_results.translated_text IS 'The translated text';
COMMENT ON COLUMN nmt_results.confidence_score IS 'Overall confidence score for the translation (0.0 to 1.0)';
COMMENT ON COLUMN nmt_results.source_text IS 'Original source text for reference';
COMMENT ON COLUMN nmt_results.language_detected IS 'Detected source language if different from requested';
COMMENT ON COLUMN nmt_results.word_alignments IS 'Word-level alignment information in JSONB format';

-- OCR (Optical Character Recognition) Tables

-- OCR Requests table - tracks OCR inference requests
CREATE TABLE IF NOT EXISTS ocr_requests (
    id UUID PRIMARY KEY DEFAULT gen_random_uuid(),
    user_id INTEGER REFERENCES users(id) ON DELETE CASCADE,
    api_key_id INTEGER REFERENCES api_keys(id) ON DELETE SET NULL,
    session_id INTEGER REFERENCES sessions(id) ON DELETE SET NULL,
    model_id VARCHAR(100) NOT NULL,
    language VARCHAR(10) NOT NULL,
    image_count INTEGER,
    processing_time FLOAT,
    status VARCHAR(20) DEFAULT 'processing' CHECK (status IN ('processing', 'completed', 'failed')),
    error_message TEXT,
    created_at TIMESTAMP WITH TIME ZONE DEFAULT CURRENT_TIMESTAMP,
    updated_at TIMESTAMP WITH TIME ZONE DEFAULT CURRENT_TIMESTAMP
);

COMMENT ON TABLE ocr_requests IS 'OCR requests table - tracks OCR inference requests';
COMMENT ON COLUMN ocr_requests.model_id IS 'Identifier for the OCR model used (e.g., surya-ocr)';
COMMENT ON COLUMN ocr_requests.language IS 'Language code for the document text (e.g., en, hi, ta)';
COMMENT ON COLUMN ocr_requests.image_count IS 'Number of images processed in the request';
COMMENT ON COLUMN ocr_requests.processing_time IS 'Time taken to process the request in seconds';
COMMENT ON COLUMN ocr_requests.status IS 'Current status of the request: processing, completed, or failed';

-- OCR Results table - stores OCR inference results
CREATE TABLE IF NOT EXISTS ocr_results (
    id UUID PRIMARY KEY DEFAULT gen_random_uuid(),
    request_id UUID REFERENCES ocr_requests(id) ON DELETE CASCADE,
    extracted_text TEXT NOT NULL,
    page_count INTEGER,
    created_at TIMESTAMP WITH TIME ZONE DEFAULT CURRENT_TIMESTAMP
);

COMMENT ON TABLE ocr_results IS 'OCR results table - stores OCR inference results';
COMMENT ON COLUMN ocr_results.extracted_text IS 'The text extracted from the input image(s)';
COMMENT ON COLUMN ocr_results.page_count IS 'Number of pages or images represented by this result row';

-- Indexes for ASR tables
CREATE INDEX IF NOT EXISTS idx_asr_requests_user_id ON asr_requests(user_id);
CREATE INDEX IF NOT EXISTS idx_asr_requests_api_key_id ON asr_requests(api_key_id);
CREATE INDEX IF NOT EXISTS idx_asr_requests_session_id ON asr_requests(session_id);
CREATE INDEX IF NOT EXISTS idx_asr_requests_status ON asr_requests(status);
CREATE INDEX IF NOT EXISTS idx_asr_requests_language ON asr_requests(language);
CREATE INDEX IF NOT EXISTS idx_asr_requests_model_id ON asr_requests(model_id);
CREATE INDEX IF NOT EXISTS idx_asr_requests_created_at ON asr_requests(created_at);
CREATE INDEX IF NOT EXISTS idx_asr_requests_user_created ON asr_requests(user_id, created_at);
CREATE INDEX IF NOT EXISTS idx_asr_requests_status_created ON asr_requests(status, created_at);
CREATE INDEX IF NOT EXISTS idx_asr_requests_model_language ON asr_requests(model_id, language);

CREATE INDEX IF NOT EXISTS idx_asr_results_request_id ON asr_results(request_id);
CREATE INDEX IF NOT EXISTS idx_asr_results_created_at ON asr_results(created_at);

-- Indexes for TTS tables
CREATE INDEX IF NOT EXISTS idx_tts_requests_user_id ON tts_requests(user_id);
CREATE INDEX IF NOT EXISTS idx_tts_requests_api_key_id ON tts_requests(api_key_id);
CREATE INDEX IF NOT EXISTS idx_tts_requests_session_id ON tts_requests(session_id);
CREATE INDEX IF NOT EXISTS idx_tts_requests_status ON tts_requests(status);
CREATE INDEX IF NOT EXISTS idx_tts_requests_language ON tts_requests(language);
CREATE INDEX IF NOT EXISTS idx_tts_requests_model_id ON tts_requests(model_id);
CREATE INDEX IF NOT EXISTS idx_tts_requests_voice_id ON tts_requests(voice_id);
CREATE INDEX IF NOT EXISTS idx_tts_requests_created_at ON tts_requests(created_at);
CREATE INDEX IF NOT EXISTS idx_tts_requests_user_created ON tts_requests(user_id, created_at);
CREATE INDEX IF NOT EXISTS idx_tts_requests_status_created ON tts_requests(status, created_at);
CREATE INDEX IF NOT EXISTS idx_tts_requests_model_language ON tts_requests(model_id, language);

CREATE INDEX IF NOT EXISTS idx_tts_results_request_id ON tts_results(request_id);
CREATE INDEX IF NOT EXISTS idx_tts_results_created_at ON tts_results(created_at);

-- Indexes for NMT tables
CREATE INDEX IF NOT EXISTS idx_nmt_requests_user_id ON nmt_requests(user_id);
CREATE INDEX IF NOT EXISTS idx_nmt_requests_api_key_id ON nmt_requests(api_key_id);
CREATE INDEX IF NOT EXISTS idx_nmt_requests_session_id ON nmt_requests(session_id);
CREATE INDEX IF NOT EXISTS idx_nmt_requests_status ON nmt_requests(status);
CREATE INDEX IF NOT EXISTS idx_nmt_requests_source_language ON nmt_requests(source_language);
CREATE INDEX IF NOT EXISTS idx_nmt_requests_target_language ON nmt_requests(target_language);
CREATE INDEX IF NOT EXISTS idx_nmt_requests_model_id ON nmt_requests(model_id);
CREATE INDEX IF NOT EXISTS idx_nmt_requests_created_at ON nmt_requests(created_at);
CREATE INDEX IF NOT EXISTS idx_nmt_requests_user_created ON nmt_requests(user_id, created_at);
CREATE INDEX IF NOT EXISTS idx_nmt_requests_status_created ON nmt_requests(status, created_at);
CREATE INDEX IF NOT EXISTS idx_nmt_requests_language_pair ON nmt_requests(source_language, target_language);

CREATE INDEX IF NOT EXISTS idx_nmt_results_request_id ON nmt_results(request_id);
CREATE INDEX IF NOT EXISTS idx_nmt_results_created_at ON nmt_results(created_at);

-- Indexes for OCR tables
CREATE INDEX IF NOT EXISTS idx_ocr_requests_user_id ON ocr_requests(user_id);
CREATE INDEX IF NOT EXISTS idx_ocr_requests_api_key_id ON ocr_requests(api_key_id);
CREATE INDEX IF NOT EXISTS idx_ocr_requests_session_id ON ocr_requests(session_id);
CREATE INDEX IF NOT EXISTS idx_ocr_requests_status ON ocr_requests(status);
CREATE INDEX IF NOT EXISTS idx_ocr_requests_language ON ocr_requests(language);
CREATE INDEX IF NOT EXISTS idx_ocr_requests_model_id ON ocr_requests(model_id);
CREATE INDEX IF NOT EXISTS idx_ocr_requests_created_at ON ocr_requests(created_at);
CREATE INDEX IF NOT EXISTS idx_ocr_requests_user_created ON ocr_requests(user_id, created_at);
CREATE INDEX IF NOT EXISTS idx_ocr_requests_status_created ON ocr_requests(status, created_at);

CREATE INDEX IF NOT EXISTS idx_ocr_results_request_id ON ocr_results(request_id);
CREATE INDEX IF NOT EXISTS idx_ocr_results_created_at ON ocr_results(created_at);

-- Indexes for LLM tables
CREATE INDEX IF NOT EXISTS idx_llm_requests_user_id ON llm_requests(user_id);
CREATE INDEX IF NOT EXISTS idx_llm_requests_api_key_id ON llm_requests(api_key_id);
CREATE INDEX IF NOT EXISTS idx_llm_requests_session_id ON llm_requests(session_id);
CREATE INDEX IF NOT EXISTS idx_llm_requests_status ON llm_requests(status);
CREATE INDEX IF NOT EXISTS idx_llm_requests_input_language ON llm_requests(input_language);
CREATE INDEX IF NOT EXISTS idx_llm_requests_output_language ON llm_requests(output_language);
CREATE INDEX IF NOT EXISTS idx_llm_requests_model_id ON llm_requests(model_id);
CREATE INDEX IF NOT EXISTS idx_llm_requests_created_at ON llm_requests(created_at);
CREATE INDEX IF NOT EXISTS idx_llm_requests_user_created ON llm_requests(user_id, created_at);
CREATE INDEX IF NOT EXISTS idx_llm_requests_status_created ON llm_requests(status, created_at);

CREATE INDEX IF NOT EXISTS idx_llm_results_request_id ON llm_results(request_id);
CREATE INDEX IF NOT EXISTS idx_llm_results_created_at ON llm_results(created_at);

-- Language Detection Tables

-- Language Detection Requests table - tracks language detection inference requests
CREATE TABLE IF NOT EXISTS language_detection_requests (
    id UUID PRIMARY KEY DEFAULT gen_random_uuid(),
    user_id INTEGER REFERENCES users(id) ON DELETE CASCADE,
    api_key_id INTEGER REFERENCES api_keys(id) ON DELETE SET NULL,
    session_id INTEGER,
    model_id VARCHAR(100) NOT NULL,
    text_length INTEGER,
    processing_time FLOAT,
    status VARCHAR(20) DEFAULT 'processing' CHECK (status IN ('processing', 'completed', 'failed')),
    error_message TEXT,
    created_at TIMESTAMP WITH TIME ZONE DEFAULT CURRENT_TIMESTAMP,
    updated_at TIMESTAMP WITH TIME ZONE DEFAULT CURRENT_TIMESTAMP
);

COMMENT ON TABLE language_detection_requests IS 'Language detection requests table - tracks language detection inference requests';
COMMENT ON COLUMN language_detection_requests.model_id IS 'Identifier for the language detection model used (e.g., ai4bharat/indiclid, indiclid)';
COMMENT ON COLUMN language_detection_requests.text_length IS 'Length of input text in characters';
COMMENT ON COLUMN language_detection_requests.processing_time IS 'Time taken to process the request in seconds';
COMMENT ON COLUMN language_detection_requests.status IS 'Current status of the request: processing, completed, or failed';

-- Language Detection Results table - stores language detection inference results
CREATE TABLE IF NOT EXISTS language_detection_results (
    id UUID PRIMARY KEY DEFAULT gen_random_uuid(),
    request_id UUID REFERENCES language_detection_requests(id) ON DELETE CASCADE,
    source_text TEXT NOT NULL,
    detected_language VARCHAR(10) NOT NULL,
    detected_script VARCHAR(10) NOT NULL,
    confidence_score FLOAT NOT NULL CHECK (confidence_score >= 0.0 AND confidence_score <= 1.0),
    language_name VARCHAR(100),
    created_at TIMESTAMP WITH TIME ZONE DEFAULT CURRENT_TIMESTAMP
);

COMMENT ON TABLE language_detection_results IS 'Language detection results table - stores language detection inference results';
COMMENT ON COLUMN language_detection_results.source_text IS 'The input text that was analyzed';
COMMENT ON COLUMN language_detection_results.detected_language IS 'ISO 639-3 language code (e.g., hin, eng, tam)';
COMMENT ON COLUMN language_detection_results.detected_script IS 'ISO 15924 script code (e.g., Deva, Latn, Taml)';
COMMENT ON COLUMN language_detection_results.confidence_score IS 'Confidence score for the detection (0.0 to 1.0)';
COMMENT ON COLUMN language_detection_results.language_name IS 'Full language name (e.g., Hindi, English)';

-- Transliteration Tables

-- Transliteration Requests table - tracks transliteration inference requests
CREATE TABLE IF NOT EXISTS transliteration_requests (
    id UUID PRIMARY KEY DEFAULT gen_random_uuid(),
    user_id INTEGER REFERENCES users(id) ON DELETE CASCADE,
    api_key_id INTEGER REFERENCES api_keys(id) ON DELETE SET NULL,
    session_id INTEGER REFERENCES sessions(id) ON DELETE SET NULL,
    model_id VARCHAR(100) NOT NULL,
    source_language VARCHAR(10) NOT NULL,
    target_language VARCHAR(10) NOT NULL,
    text_length INTEGER,
    is_sentence_level BOOLEAN DEFAULT true,
    num_suggestions INTEGER DEFAULT 0,
    processing_time FLOAT,
    status VARCHAR(20) DEFAULT 'processing' CHECK (status IN ('processing', 'completed', 'failed')),
    error_message TEXT,
    created_at TIMESTAMP WITH TIME ZONE DEFAULT CURRENT_TIMESTAMP,
    updated_at TIMESTAMP WITH TIME ZONE DEFAULT CURRENT_TIMESTAMP
);

COMMENT ON TABLE transliteration_requests IS 'Transliteration requests table - tracks transliteration inference requests';
COMMENT ON COLUMN transliteration_requests.model_id IS 'Identifier for the transliteration model used';
COMMENT ON COLUMN transliteration_requests.source_language IS 'Source language code (e.g., en, hi, ta)';
COMMENT ON COLUMN transliteration_requests.target_language IS 'Target language code (e.g., en, hi, ta)';
COMMENT ON COLUMN transliteration_requests.text_length IS 'Length of input text in characters';
COMMENT ON COLUMN transliteration_requests.is_sentence_level IS 'Whether transliteration is at sentence level (true) or word level (false)';
COMMENT ON COLUMN transliteration_requests.num_suggestions IS 'Number of transliteration suggestions requested';
COMMENT ON COLUMN transliteration_requests.processing_time IS 'Time taken to process the request in seconds';
COMMENT ON COLUMN transliteration_requests.status IS 'Current status of the request: processing, completed, or failed';

-- Transliteration Results table - stores transliteration inference results
CREATE TABLE IF NOT EXISTS transliteration_results (
    id UUID PRIMARY KEY DEFAULT gen_random_uuid(),
    request_id UUID REFERENCES transliteration_requests(id) ON DELETE CASCADE,
    transliterated_text JSONB NOT NULL,
    source_text TEXT,
    confidence_score FLOAT,
    created_at TIMESTAMP WITH TIME ZONE DEFAULT CURRENT_TIMESTAMP
);

COMMENT ON TABLE transliteration_results IS 'Transliteration results table - stores transliteration inference results';
COMMENT ON COLUMN transliteration_results.transliterated_text IS 'The transliterated text (can be string or list of strings for top-k)';
COMMENT ON COLUMN transliteration_results.source_text IS 'Original source text for reference';
COMMENT ON COLUMN transliteration_results.confidence_score IS 'Confidence score for the transliteration (optional)';

-- NER (Named Entity Recognition) Tables

-- NER Requests table - tracks NER inference requests
CREATE TABLE IF NOT EXISTS ner_requests (
    id UUID PRIMARY KEY DEFAULT gen_random_uuid(),
    user_id INTEGER REFERENCES users(id) ON DELETE CASCADE,
    api_key_id INTEGER REFERENCES api_keys(id) ON DELETE SET NULL,
    session_id INTEGER REFERENCES sessions(id) ON DELETE SET NULL,
    model_id VARCHAR(100) NOT NULL,
    language VARCHAR(10) NOT NULL,
    text_length INTEGER,
    processing_time FLOAT,
    status VARCHAR(20) DEFAULT 'processing' CHECK (status IN ('processing', 'completed', 'failed')),
    error_message TEXT,
    created_at TIMESTAMP WITH TIME ZONE DEFAULT CURRENT_TIMESTAMP,
    updated_at TIMESTAMP WITH TIME ZONE DEFAULT CURRENT_TIMESTAMP
);

COMMENT ON TABLE ner_requests IS 'NER requests table - tracks named entity recognition inference requests';
COMMENT ON COLUMN ner_requests.model_id IS 'Identifier for the NER model used';
COMMENT ON COLUMN ner_requests.language IS 'Language code for the input text (e.g., en, hi, ta)';
COMMENT ON COLUMN ner_requests.text_length IS 'Length of input text in characters';
COMMENT ON COLUMN ner_requests.processing_time IS 'Time taken to process the request in seconds';
COMMENT ON COLUMN ner_requests.status IS 'Current status of the request: processing, completed, or failed';

-- NER Results table - stores NER inference results
CREATE TABLE IF NOT EXISTS ner_results (
    id UUID PRIMARY KEY DEFAULT gen_random_uuid(),
    request_id UUID REFERENCES ner_requests(id) ON DELETE CASCADE,
    entities JSONB NOT NULL,
    source_text TEXT,
    created_at TIMESTAMP WITH TIME ZONE DEFAULT CURRENT_TIMESTAMP
);

COMMENT ON TABLE ner_results IS 'NER results table - stores named entity recognition inference results';
COMMENT ON COLUMN ner_results.entities IS 'JSON structure containing extracted entities, labels, and offsets';
COMMENT ON COLUMN ner_results.source_text IS 'Original source text for reference';

-- Indexes for Language Detection tables
CREATE INDEX IF NOT EXISTS idx_language_detection_requests_user_id ON language_detection_requests(user_id);
CREATE INDEX IF NOT EXISTS idx_language_detection_requests_api_key_id ON language_detection_requests(api_key_id);
CREATE INDEX IF NOT EXISTS idx_language_detection_requests_session_id ON language_detection_requests(session_id);
CREATE INDEX IF NOT EXISTS idx_language_detection_requests_status ON language_detection_requests(status);
CREATE INDEX IF NOT EXISTS idx_language_detection_requests_model_id ON language_detection_requests(model_id);
CREATE INDEX IF NOT EXISTS idx_language_detection_requests_created_at ON language_detection_requests(created_at);
CREATE INDEX IF NOT EXISTS idx_language_detection_requests_user_created ON language_detection_requests(user_id, created_at);
CREATE INDEX IF NOT EXISTS idx_language_detection_requests_status_created ON language_detection_requests(status, created_at);

CREATE INDEX IF NOT EXISTS idx_language_detection_results_request_id ON language_detection_results(request_id);
CREATE INDEX IF NOT EXISTS idx_language_detection_results_created_at ON language_detection_results(created_at);
CREATE INDEX IF NOT EXISTS idx_language_detection_results_detected_language ON language_detection_results(detected_language);

-- Indexes for Transliteration tables
CREATE INDEX IF NOT EXISTS idx_transliteration_requests_user_id ON transliteration_requests(user_id);
CREATE INDEX IF NOT EXISTS idx_transliteration_requests_api_key_id ON transliteration_requests(api_key_id);
CREATE INDEX IF NOT EXISTS idx_transliteration_requests_session_id ON transliteration_requests(session_id);
CREATE INDEX IF NOT EXISTS idx_transliteration_requests_status ON transliteration_requests(status);
CREATE INDEX IF NOT EXISTS idx_transliteration_requests_model_id ON transliteration_requests(model_id);
CREATE INDEX IF NOT EXISTS idx_transliteration_requests_source_language ON transliteration_requests(source_language);
CREATE INDEX IF NOT EXISTS idx_transliteration_requests_target_language ON transliteration_requests(target_language);
CREATE INDEX IF NOT EXISTS idx_transliteration_requests_created_at ON transliteration_requests(created_at);
CREATE INDEX IF NOT EXISTS idx_transliteration_requests_user_created ON transliteration_requests(user_id, created_at);
CREATE INDEX IF NOT EXISTS idx_transliteration_requests_status_created ON transliteration_requests(status, created_at);
CREATE INDEX IF NOT EXISTS idx_transliteration_requests_language_pair ON transliteration_requests(source_language, target_language);

CREATE INDEX IF NOT EXISTS idx_transliteration_results_request_id ON transliteration_results(request_id);
CREATE INDEX IF NOT EXISTS idx_transliteration_results_created_at ON transliteration_results(created_at);

-- Indexes for NER tables
CREATE INDEX IF NOT EXISTS idx_ner_requests_user_id ON ner_requests(user_id);
CREATE INDEX IF NOT EXISTS idx_ner_requests_api_key_id ON ner_requests(api_key_id);
CREATE INDEX IF NOT EXISTS idx_ner_requests_session_id ON ner_requests(session_id);
CREATE INDEX IF NOT EXISTS idx_ner_requests_status ON ner_requests(status);
CREATE INDEX IF NOT EXISTS idx_ner_requests_language ON ner_requests(language);
CREATE INDEX IF NOT EXISTS idx_ner_requests_model_id ON ner_requests(model_id);
CREATE INDEX IF NOT EXISTS idx_ner_requests_created_at ON ner_requests(created_at);
CREATE INDEX IF NOT EXISTS idx_ner_requests_user_created ON ner_requests(user_id, created_at);
CREATE INDEX IF NOT EXISTS idx_ner_requests_status_created ON ner_requests(status, created_at);

CREATE INDEX IF NOT EXISTS idx_ner_results_request_id ON ner_results(request_id);
CREATE INDEX IF NOT EXISTS idx_ner_results_created_at ON ner_results(created_at);

<<<<<<< HEAD
=======
-- Speaker Diarization Tables

-- Speaker Diarization Requests table - tracks speaker diarization inference requests
CREATE TABLE IF NOT EXISTS speaker_diarization_requests (
    id UUID PRIMARY KEY DEFAULT gen_random_uuid(),
    user_id INTEGER REFERENCES users(id) ON DELETE CASCADE,
    api_key_id INTEGER REFERENCES api_keys(id) ON DELETE SET NULL,
    session_id INTEGER REFERENCES sessions(id) ON DELETE SET NULL,
    model_id VARCHAR(100) NOT NULL,
    audio_duration FLOAT,
    num_speakers INTEGER,
    processing_time FLOAT,
    status VARCHAR(20) DEFAULT 'processing' CHECK (status IN ('processing', 'completed', 'failed')),
    error_message TEXT,
    created_at TIMESTAMP WITH TIME ZONE DEFAULT CURRENT_TIMESTAMP,
    updated_at TIMESTAMP WITH TIME ZONE DEFAULT CURRENT_TIMESTAMP
);

COMMENT ON TABLE speaker_diarization_requests IS 'Speaker Diarization requests table - tracks speaker diarization inference requests';
COMMENT ON COLUMN speaker_diarization_requests.model_id IS 'Identifier for the speaker diarization model used (e.g., speaker_diarization)';
COMMENT ON COLUMN speaker_diarization_requests.audio_duration IS 'Duration of input audio in seconds';
COMMENT ON COLUMN speaker_diarization_requests.num_speakers IS 'Number of speakers detected or requested';
COMMENT ON COLUMN speaker_diarization_requests.processing_time IS 'Time taken to process the request in seconds';
COMMENT ON COLUMN speaker_diarization_requests.status IS 'Current status of the request: processing, completed, or failed';

-- Speaker Diarization Results table - stores speaker diarization inference results
CREATE TABLE IF NOT EXISTS speaker_diarization_results (
    id UUID PRIMARY KEY DEFAULT gen_random_uuid(),
    request_id UUID REFERENCES speaker_diarization_requests(id) ON DELETE CASCADE,
    total_segments INTEGER NOT NULL,
    num_speakers INTEGER NOT NULL,
    speakers JSONB NOT NULL,
    segments JSONB NOT NULL,
    created_at TIMESTAMP WITH TIME ZONE DEFAULT CURRENT_TIMESTAMP
);

COMMENT ON TABLE speaker_diarization_results IS 'Speaker Diarization results table - stores speaker diarization inference results';
COMMENT ON COLUMN speaker_diarization_results.total_segments IS 'Total number of segments identified';
COMMENT ON COLUMN speaker_diarization_results.num_speakers IS 'Number of unique speakers identified';
COMMENT ON COLUMN speaker_diarization_results.speakers IS 'List of unique speaker identifiers in JSONB format';
COMMENT ON COLUMN speaker_diarization_results.segments IS 'List of diarized segments with start_time, end_time, duration, speaker in JSONB format';

-- Language Diarization Tables

-- Language Diarization Requests table - tracks language diarization inference requests
CREATE TABLE IF NOT EXISTS language_diarization_requests (
    id UUID PRIMARY KEY DEFAULT gen_random_uuid(),
    user_id INTEGER REFERENCES users(id) ON DELETE CASCADE,
    api_key_id INTEGER REFERENCES api_keys(id) ON DELETE SET NULL,
    session_id INTEGER REFERENCES sessions(id) ON DELETE SET NULL,
    model_id VARCHAR(100) NOT NULL,
    audio_duration FLOAT,
    target_language VARCHAR(10),
    processing_time FLOAT,
    status VARCHAR(20) DEFAULT 'processing' CHECK (status IN ('processing', 'completed', 'failed')),
    error_message TEXT,
    created_at TIMESTAMP WITH TIME ZONE DEFAULT CURRENT_TIMESTAMP,
    updated_at TIMESTAMP WITH TIME ZONE DEFAULT CURRENT_TIMESTAMP
);

COMMENT ON TABLE language_diarization_requests IS 'Language Diarization requests table - tracks language diarization inference requests';
COMMENT ON COLUMN language_diarization_requests.model_id IS 'Identifier for the language diarization model used (e.g., lang_diarization)';
COMMENT ON COLUMN language_diarization_requests.audio_duration IS 'Duration of input audio in seconds';
COMMENT ON COLUMN language_diarization_requests.target_language IS 'Target language for diarization (e.g., en, all)';
COMMENT ON COLUMN language_diarization_requests.processing_time IS 'Time taken to process the request in seconds';
COMMENT ON COLUMN language_diarization_requests.status IS 'Current status of the request: processing, completed, or failed';

-- Language Diarization Results table - stores language diarization inference results
CREATE TABLE IF NOT EXISTS language_diarization_results (
    id UUID PRIMARY KEY DEFAULT gen_random_uuid(),
    request_id UUID REFERENCES language_diarization_requests(id) ON DELETE CASCADE,
    total_segments INTEGER NOT NULL,
    segments JSONB NOT NULL,
    target_language VARCHAR(10),
    created_at TIMESTAMP WITH TIME ZONE DEFAULT CURRENT_TIMESTAMP
);

COMMENT ON TABLE language_diarization_results IS 'Language Diarization results table - stores language diarization inference results';
COMMENT ON COLUMN language_diarization_results.total_segments IS 'Total number of segments identified';
COMMENT ON COLUMN language_diarization_results.segments IS 'List of language segments with start_time, end_time, duration, language, confidence in JSONB format';
COMMENT ON COLUMN language_diarization_results.target_language IS 'Target language used for diarization';

-- Audio Language Detection Tables

-- Audio Language Detection Requests table - tracks audio language detection inference requests
CREATE TABLE IF NOT EXISTS audio_lang_detection_requests (
    id UUID PRIMARY KEY DEFAULT gen_random_uuid(),
    user_id INTEGER REFERENCES users(id) ON DELETE CASCADE,
    api_key_id INTEGER REFERENCES api_keys(id) ON DELETE SET NULL,
    session_id INTEGER REFERENCES sessions(id) ON DELETE SET NULL,
    model_id VARCHAR(100) NOT NULL,
    audio_duration FLOAT,
    processing_time FLOAT,
    status VARCHAR(20) DEFAULT 'processing' CHECK (status IN ('processing', 'completed', 'failed')),
    error_message TEXT,
    created_at TIMESTAMP WITH TIME ZONE DEFAULT CURRENT_TIMESTAMP,
    updated_at TIMESTAMP WITH TIME ZONE DEFAULT CURRENT_TIMESTAMP
);

COMMENT ON TABLE audio_lang_detection_requests IS 'Audio Language Detection requests table - tracks audio language detection inference requests';
COMMENT ON COLUMN audio_lang_detection_requests.model_id IS 'Identifier for the audio language detection model used (e.g., ald)';
COMMENT ON COLUMN audio_lang_detection_requests.audio_duration IS 'Duration of input audio in seconds';
COMMENT ON COLUMN audio_lang_detection_requests.processing_time IS 'Time taken to process the request in seconds';
COMMENT ON COLUMN audio_lang_detection_requests.status IS 'Current status of the request: processing, completed, or failed';

-- Audio Language Detection Results table - stores audio language detection inference results
CREATE TABLE IF NOT EXISTS audio_lang_detection_results (
    id UUID PRIMARY KEY DEFAULT gen_random_uuid(),
    request_id UUID REFERENCES audio_lang_detection_requests(id) ON DELETE CASCADE,
    language_code VARCHAR(50) NOT NULL,
    confidence FLOAT CHECK (confidence >= 0.0 AND confidence <= 1.0),
    all_scores JSONB NOT NULL,
    created_at TIMESTAMP WITH TIME ZONE DEFAULT CURRENT_TIMESTAMP
);

COMMENT ON TABLE audio_lang_detection_results IS 'Audio Language Detection results table - stores audio language detection inference results';
COMMENT ON COLUMN audio_lang_detection_results.language_code IS 'Detected language code (e.g., en: English)';
COMMENT ON COLUMN audio_lang_detection_results.confidence IS 'Confidence score for the detected language (0.0 to 1.0)';
COMMENT ON COLUMN audio_lang_detection_results.all_scores IS 'Detailed scores for all predicted languages in JSONB format';

-- Indexes for Speaker Diarization tables
CREATE INDEX IF NOT EXISTS idx_speaker_diarization_requests_user_id ON speaker_diarization_requests(user_id);
CREATE INDEX IF NOT EXISTS idx_speaker_diarization_requests_api_key_id ON speaker_diarization_requests(api_key_id);
CREATE INDEX IF NOT EXISTS idx_speaker_diarization_requests_session_id ON speaker_diarization_requests(session_id);
CREATE INDEX IF NOT EXISTS idx_speaker_diarization_requests_status ON speaker_diarization_requests(status);
CREATE INDEX IF NOT EXISTS idx_speaker_diarization_requests_model_id ON speaker_diarization_requests(model_id);
CREATE INDEX IF NOT EXISTS idx_speaker_diarization_requests_created_at ON speaker_diarization_requests(created_at);
CREATE INDEX IF NOT EXISTS idx_speaker_diarization_requests_user_created ON speaker_diarization_requests(user_id, created_at);
CREATE INDEX IF NOT EXISTS idx_speaker_diarization_requests_status_created ON speaker_diarization_requests(status, created_at);

CREATE INDEX IF NOT EXISTS idx_speaker_diarization_results_request_id ON speaker_diarization_results(request_id);
CREATE INDEX IF NOT EXISTS idx_speaker_diarization_results_created_at ON speaker_diarization_results(created_at);

-- Indexes for Language Diarization tables
CREATE INDEX IF NOT EXISTS idx_language_diarization_requests_user_id ON language_diarization_requests(user_id);
CREATE INDEX IF NOT EXISTS idx_language_diarization_requests_api_key_id ON language_diarization_requests(api_key_id);
CREATE INDEX IF NOT EXISTS idx_language_diarization_requests_session_id ON language_diarization_requests(session_id);
CREATE INDEX IF NOT EXISTS idx_language_diarization_requests_status ON language_diarization_requests(status);
CREATE INDEX IF NOT EXISTS idx_language_diarization_requests_model_id ON language_diarization_requests(model_id);
CREATE INDEX IF NOT EXISTS idx_language_diarization_requests_created_at ON language_diarization_requests(created_at);
CREATE INDEX IF NOT EXISTS idx_language_diarization_requests_user_created ON language_diarization_requests(user_id, created_at);
CREATE INDEX IF NOT EXISTS idx_language_diarization_requests_status_created ON language_diarization_requests(status, created_at);

CREATE INDEX IF NOT EXISTS idx_language_diarization_results_request_id ON language_diarization_results(request_id);
CREATE INDEX IF NOT EXISTS idx_language_diarization_results_created_at ON language_diarization_results(created_at);

-- Indexes for Audio Language Detection tables
CREATE INDEX IF NOT EXISTS idx_audio_lang_detection_requests_user_id ON audio_lang_detection_requests(user_id);
CREATE INDEX IF NOT EXISTS idx_audio_lang_detection_requests_api_key_id ON audio_lang_detection_requests(api_key_id);
CREATE INDEX IF NOT EXISTS idx_audio_lang_detection_requests_session_id ON audio_lang_detection_requests(session_id);
CREATE INDEX IF NOT EXISTS idx_audio_lang_detection_requests_status ON audio_lang_detection_requests(status);
CREATE INDEX IF NOT EXISTS idx_audio_lang_detection_requests_model_id ON audio_lang_detection_requests(model_id);
CREATE INDEX IF NOT EXISTS idx_audio_lang_detection_requests_created_at ON audio_lang_detection_requests(created_at);
CREATE INDEX IF NOT EXISTS idx_audio_lang_detection_requests_user_created ON audio_lang_detection_requests(user_id, created_at);
CREATE INDEX IF NOT EXISTS idx_audio_lang_detection_requests_status_created ON audio_lang_detection_requests(status, created_at);

CREATE INDEX IF NOT EXISTS idx_audio_lang_detection_results_request_id ON audio_lang_detection_results(request_id);
CREATE INDEX IF NOT EXISTS idx_audio_lang_detection_results_created_at ON audio_lang_detection_results(created_at);
-- Indexes for NER tables
CREATE INDEX IF NOT EXISTS idx_ner_requests_user_id ON ner_requests(user_id);
CREATE INDEX IF NOT EXISTS idx_ner_requests_api_key_id ON ner_requests(api_key_id);
CREATE INDEX IF NOT EXISTS idx_ner_requests_session_id ON ner_requests(session_id);
CREATE INDEX IF NOT EXISTS idx_ner_requests_status ON ner_requests(status);
CREATE INDEX IF NOT EXISTS idx_ner_requests_language ON ner_requests(language);
CREATE INDEX IF NOT EXISTS idx_ner_requests_model_id ON ner_requests(model_id);
CREATE INDEX IF NOT EXISTS idx_ner_requests_created_at ON ner_requests(created_at);
CREATE INDEX IF NOT EXISTS idx_ner_requests_user_created ON ner_requests(user_id, created_at);
CREATE INDEX IF NOT EXISTS idx_ner_requests_status_created ON ner_requests(status, created_at);

CREATE INDEX IF NOT EXISTS idx_ner_results_request_id ON ner_results(request_id);
CREATE INDEX IF NOT EXISTS idx_ner_results_created_at ON ner_results(created_at);

>>>>>>> 21e0b48b
-- Check if update_updated_at_column function exists, create if not
CREATE OR REPLACE FUNCTION update_updated_at_column()
RETURNS TRIGGER AS $$
BEGIN
    NEW.updated_at = CURRENT_TIMESTAMP;
    RETURN NEW;
END;
$$ language 'plpgsql';

-- Create triggers for updated_at columns
CREATE TRIGGER update_asr_requests_updated_at
    BEFORE UPDATE ON asr_requests
    FOR EACH ROW
    EXECUTE FUNCTION update_updated_at_column();

CREATE TRIGGER update_tts_requests_updated_at
    BEFORE UPDATE ON tts_requests
    FOR EACH ROW
    EXECUTE FUNCTION update_updated_at_column();

CREATE TRIGGER update_nmt_requests_updated_at
    BEFORE UPDATE ON nmt_requests
    FOR EACH ROW
    EXECUTE FUNCTION update_updated_at_column();

CREATE TRIGGER update_llm_requests_updated_at
    BEFORE UPDATE ON llm_requests
    FOR EACH ROW
    EXECUTE FUNCTION update_updated_at_column();

CREATE TRIGGER update_language_detection_requests_updated_at
    BEFORE UPDATE ON language_detection_requests
    FOR EACH ROW
    EXECUTE FUNCTION update_updated_at_column();

CREATE TRIGGER update_transliteration_requests_updated_at
    BEFORE UPDATE ON transliteration_requests
    FOR EACH ROW
    EXECUTE FUNCTION update_updated_at_column();

CREATE TRIGGER update_ocr_requests_updated_at
    BEFORE UPDATE ON ocr_requests
    FOR EACH ROW
    EXECUTE FUNCTION update_updated_at_column();

CREATE TRIGGER update_ner_requests_updated_at
    BEFORE UPDATE ON ner_requests
    FOR EACH ROW
    EXECUTE FUNCTION update_updated_at_column();

<<<<<<< HEAD
=======
CREATE TRIGGER update_speaker_diarization_requests_updated_at
    BEFORE UPDATE ON speaker_diarization_requests
    FOR EACH ROW
    EXECUTE FUNCTION update_updated_at_column();

CREATE TRIGGER update_language_diarization_requests_updated_at
    BEFORE UPDATE ON language_diarization_requests
    FOR EACH ROW
    EXECUTE FUNCTION update_updated_at_column();

CREATE TRIGGER update_audio_lang_detection_requests_updated_at
    BEFORE UPDATE ON audio_lang_detection_requests
    FOR EACH ROW
    EXECUTE FUNCTION update_updated_at_column();

>>>>>>> 21e0b48b
-- Utility function for cleaning up old AI service data
CREATE OR REPLACE FUNCTION cleanup_old_ai_service_data(retention_days INTEGER DEFAULT 90)
RETURNS void
LANGUAGE plpgsql
AS $$
BEGIN
    -- Delete old ASR data
    DELETE FROM asr_results 
    WHERE created_at < CURRENT_TIMESTAMP - INTERVAL '1 day' * retention_days;
    
    DELETE FROM asr_requests 
    WHERE created_at < CURRENT_TIMESTAMP - INTERVAL '1 day' * retention_days;
    
    -- Delete old TTS data
    DELETE FROM tts_results 
    WHERE created_at < CURRENT_TIMESTAMP - INTERVAL '1 day' * retention_days;
    
    DELETE FROM tts_requests 
    WHERE created_at < CURRENT_TIMESTAMP - INTERVAL '1 day' * retention_days;
    
    -- Delete old NMT data
    DELETE FROM nmt_results 
    WHERE created_at < CURRENT_TIMESTAMP - INTERVAL '1 day' * retention_days;
    
    DELETE FROM nmt_requests 
    WHERE created_at < CURRENT_TIMESTAMP - INTERVAL '1 day' * retention_days;
    
    -- Delete old LLM data
    DELETE FROM llm_results 
    WHERE created_at < CURRENT_TIMESTAMP - INTERVAL '1 day' * retention_days;
    
    DELETE FROM llm_requests 
    WHERE created_at < CURRENT_TIMESTAMP - INTERVAL '1 day' * retention_days;
    
    -- Delete old Language Detection data
    DELETE FROM language_detection_results 
    WHERE created_at < CURRENT_TIMESTAMP - INTERVAL '1 day' * retention_days;
    
    DELETE FROM language_detection_requests 
    WHERE created_at < CURRENT_TIMESTAMP - INTERVAL '1 day' * retention_days;
    
    -- Delete old Transliteration data
    DELETE FROM transliteration_results 
    WHERE created_at < CURRENT_TIMESTAMP - INTERVAL '1 day' * retention_days;
    
    DELETE FROM transliteration_requests 
    WHERE created_at < CURRENT_TIMESTAMP - INTERVAL '1 day' * retention_days;
<<<<<<< HEAD
=======
    
    -- Delete old Speaker Diarization data
    DELETE FROM speaker_diarization_results 
    WHERE created_at < CURRENT_TIMESTAMP - INTERVAL '1 day' * retention_days;
    
    DELETE FROM speaker_diarization_requests 
    WHERE created_at < CURRENT_TIMESTAMP - INTERVAL '1 day' * retention_days;
    
    -- Delete old Language Diarization data
    DELETE FROM language_diarization_results 
    WHERE created_at < CURRENT_TIMESTAMP - INTERVAL '1 day' * retention_days;
    
    DELETE FROM language_diarization_requests 
    WHERE created_at < CURRENT_TIMESTAMP - INTERVAL '1 day' * retention_days;
    
    -- Delete old Audio Language Detection data
    DELETE FROM audio_lang_detection_results 
    WHERE created_at < CURRENT_TIMESTAMP - INTERVAL '1 day' * retention_days;
    
    DELETE FROM audio_lang_detection_requests 
    WHERE created_at < CURRENT_TIMESTAMP - INTERVAL '1 day' * retention_days;
>>>>>>> 21e0b48b

    -- Delete old OCR data
    DELETE FROM ocr_results
    WHERE created_at < CURRENT_TIMESTAMP - INTERVAL '1 day' * retention_days;

    DELETE FROM ocr_requests
    WHERE created_at < CURRENT_TIMESTAMP - INTERVAL '1 day' * retention_days;

    -- Delete old NER data
    DELETE FROM ner_results
    WHERE created_at < CURRENT_TIMESTAMP - INTERVAL '1 day' * retention_days;

    DELETE FROM ner_requests
    WHERE created_at < CURRENT_TIMESTAMP - INTERVAL '1 day' * retention_days;
    
    RAISE NOTICE 'Cleaned up AI service data older than % days', retention_days;
END;
$$;<|MERGE_RESOLUTION|>--- conflicted
+++ resolved
@@ -473,8 +473,6 @@
 CREATE INDEX IF NOT EXISTS idx_ner_results_request_id ON ner_results(request_id);
 CREATE INDEX IF NOT EXISTS idx_ner_results_created_at ON ner_results(created_at);
 
-<<<<<<< HEAD
-=======
 -- Speaker Diarization Tables
 
 -- Speaker Diarization Requests table - tracks speaker diarization inference requests
@@ -647,7 +645,6 @@
 CREATE INDEX IF NOT EXISTS idx_ner_results_request_id ON ner_results(request_id);
 CREATE INDEX IF NOT EXISTS idx_ner_results_created_at ON ner_results(created_at);
 
->>>>>>> 21e0b48b
 -- Check if update_updated_at_column function exists, create if not
 CREATE OR REPLACE FUNCTION update_updated_at_column()
 RETURNS TRIGGER AS $$
@@ -698,8 +695,6 @@
     FOR EACH ROW
     EXECUTE FUNCTION update_updated_at_column();
 
-<<<<<<< HEAD
-=======
 CREATE TRIGGER update_speaker_diarization_requests_updated_at
     BEFORE UPDATE ON speaker_diarization_requests
     FOR EACH ROW
@@ -715,7 +710,6 @@
     FOR EACH ROW
     EXECUTE FUNCTION update_updated_at_column();
 
->>>>>>> 21e0b48b
 -- Utility function for cleaning up old AI service data
 CREATE OR REPLACE FUNCTION cleanup_old_ai_service_data(retention_days INTEGER DEFAULT 90)
 RETURNS void
@@ -763,8 +757,6 @@
     
     DELETE FROM transliteration_requests 
     WHERE created_at < CURRENT_TIMESTAMP - INTERVAL '1 day' * retention_days;
-<<<<<<< HEAD
-=======
     
     -- Delete old Speaker Diarization data
     DELETE FROM speaker_diarization_results 
@@ -786,7 +778,6 @@
     
     DELETE FROM audio_lang_detection_requests 
     WHERE created_at < CURRENT_TIMESTAMP - INTERVAL '1 day' * retention_days;
->>>>>>> 21e0b48b
 
     -- Delete old OCR data
     DELETE FROM ocr_results
