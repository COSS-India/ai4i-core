--- conflicted
+++ resolved
@@ -500,7 +500,6 @@
       redis:
         condition: service_healthy
     networks:
-<<<<<<< HEAD
       microservices-network:
         aliases:
           - asr-service
@@ -510,15 +509,6 @@
       # timeout: 10s
       # retries: 3
       # start_period: 30s
-=======
-      - microservices-network
-    healthcheck:
-      test: ["CMD", "curl", "-f", "http://localhost:8087/health"]
-      interval: 30s
-      timeout: 10s
-      retries: 3
-      start_period: 30s
->>>>>>> 1e221ce0
     restart: unless-stopped
 
   tts-service:
@@ -541,7 +531,6 @@
       redis:
         condition: service_healthy
     networks:
-<<<<<<< HEAD
       microservices-network:
         aliases:
           - tts-service
@@ -551,15 +540,6 @@
       # timeout: 10s
       # retries: 3
       # start_period: 30s
-=======
-      - microservices-network
-    healthcheck:
-      test: ["CMD", "curl", "-f", "http://localhost:8088/health"]
-      interval: 30s
-      timeout: 10s
-      retries: 3
-      start_period: 30s
->>>>>>> 1e221ce0
     restart: unless-stopped
 
   nmt-service:
@@ -581,7 +561,6 @@
       redis:
         condition: service_healthy
     networks:
-<<<<<<< HEAD
       microservices-network:
         aliases:
           - nmt-service
@@ -591,15 +570,6 @@
       # timeout: 10s
       # retries: 3
       # start_period: 30s
-=======
-      - microservices-network
-    healthcheck:
-      test: ["CMD", "curl", "-f", "http://localhost:8089/health"]
-      interval: 30s
-      timeout: 10s
-      retries: 3
-      start_period: 30s
->>>>>>> 1e221ce0
     restart: unless-stopped
 
   ocr-service:
@@ -693,7 +663,6 @@
       redis:
         condition: service_healthy
     networks:
-<<<<<<< HEAD
       microservices-network:
         aliases:
           - llm-service
@@ -703,15 +672,6 @@
       # timeout: 10s
       # retries: 3
       # start_period: 30s
-=======
-      - microservices-network
-    healthcheck:
-      test: ["CMD", "curl", "-f", "http://localhost:8090/api/v1/llm/health"]
-      interval: 30s
-      timeout: 10s
-      retries: 3
-      start_period: 30s
->>>>>>> 1e221ce0
     restart: unless-stopped
 
   pipeline-service:
@@ -743,7 +703,6 @@
       tts-service:
         condition: service_started
     networks:
-<<<<<<< HEAD
       microservices-network:
         aliases:
           - pipeline-service
@@ -753,15 +712,6 @@
       # timeout: 10s
       # retries: 3
       # start_period: 30s
-=======
-      - microservices-network
-    healthcheck:
-      test: ["CMD", "curl", "-f", "http://localhost:8090/health"]
-      interval: 30s
-      timeout: 10s
-      retries: 3
-      start_period: 30s
->>>>>>> 1e221ce0
     restart: unless-stopped
 
   model-management-service:
