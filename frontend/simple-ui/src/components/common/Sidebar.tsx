// Collapsible sidebar component for navigation

import React, { useState, useEffect } from 'react';
import { useRouter } from 'next/router';
import {
  Box,
  VStack,
  Button,
  Text,
  Image,
  Divider,
  useColorModeValue,
  useMediaQuery,
} from '@chakra-ui/react';
import {
  IoHomeOutline,
  IoVolumeHighOutline,
  IoLanguageOutline,
  IoGitNetworkOutline,
  IoSparklesOutline,
} from 'react-icons/io5';
import { FaMicrophone } from 'react-icons/fa';
import { useAuth } from '../../hooks/useAuth';
import AuthModal from '../auth/AuthModal';

interface NavItem {
  id: string;
  label: string;
  path: string;
  icon: React.ComponentType;
  requiresAuth?: boolean;
}

const navItems: NavItem[] = [
<<<<<<< HEAD
  { id: 'home', label: 'Home', path: '/', icon: IoHomeOutline },
  { id: 'asr', label: 'ASR', path: '/asr', icon: FaMicrophone },
  { id: 'tts', label: 'TTS', path: '/tts', icon: IoVolumeHighOutline },
  { id: 'nmt', label: 'NMT', path: '/nmt', icon: IoLanguageOutline },
  { id: 'llm', label: 'LLM', path: '/llm', icon: IoSparklesOutline },
  { id: 'pipeline', label: 'Pipeline', path: '/pipeline', icon: IoGitNetworkOutline },
=======
  { id: 'home', label: 'Home', path: '/', icon: IoHomeOutline, requiresAuth: false },
  { id: 'asr', label: 'ASR', path: '/asr', icon: FaMicrophone, requiresAuth: true },
  { id: 'tts', label: 'TTS', path: '/tts', icon: IoVolumeHighOutline, requiresAuth: true },
  { id: 'nmt', label: 'NMT', path: '/nmt', icon: IoLanguageOutline, requiresAuth: true },
  { id: 'pipeline', label: 'Pipeline', path: '/pipeline', icon: IoGitNetworkOutline, requiresAuth: true },
>>>>>>> af2e5c76
];

const Sidebar: React.FC = () => {
  const router = useRouter();
  const { isAuthenticated, isLoading } = useAuth();
  const [isExpanded, setIsExpanded] = useState(false);
  const [showAuthModal, setShowAuthModal] = useState(false);
  const [pendingNavigation, setPendingNavigation] = useState<string | null>(null);
  const [isMobile] = useMediaQuery('(max-width: 1080px)');

  // Navigate when authenticated and there's a pending navigation
  useEffect(() => {
    console.log('Sidebar useEffect:', { isAuthenticated, isLoading, pendingNavigation, showAuthModal });
    if (!isLoading && isAuthenticated && pendingNavigation) {
      console.log('✅ Sidebar: Authentication detected, navigating to pending route:', pendingNavigation);
      const navPath = pendingNavigation;
      setPendingNavigation(null); // Clear before navigation
      setShowAuthModal(false); // Close modal
      // Navigate immediately - no delay needed
      router.push(navPath);
    }
  }, [isAuthenticated, isLoading, pendingNavigation, router, showAuthModal]);

  // Also handle case where user becomes authenticated but there's no pending navigation
  useEffect(() => {
    if (!isLoading && isAuthenticated && showAuthModal) {
      console.log('Sidebar: User authenticated, closing modal');
      setShowAuthModal(false);
    }
  }, [isAuthenticated, isLoading, showAuthModal]);

  const bgColor = useColorModeValue('light.100', 'dark.100');
  const borderColor = useColorModeValue('gray.200', 'gray.700');
  const hoverBgColor = useColorModeValue('orange.50', 'orange.900');

  // Hide sidebar on mobile
  if (isMobile) {
    return null;
  }

  return (
    <Box
      position="fixed"
      left={0}
      top={0}
      h="100vh"
      w={isExpanded ? '300px' : '85px'}
      bg={bgColor}
      boxShadow="md"
      zIndex={50}
      transition="width 0.2s ease"
      onMouseEnter={() => setIsExpanded(true)}
      onMouseLeave={() => setIsExpanded(false)}
      borderRight="1px"
      borderColor={borderColor}
    >
      <VStack spacing={4} p={4} h="full">
        {/* Logo Section */}
        <VStack spacing={2} w="full">
          <Box
            cursor="pointer"
            onClick={() => router.push('/')}
            _hover={{ opacity: 0.8 }}
            transition="opacity 0.2s"
          >
            <Image
              src="/AI4Inclusion_Logo.svg"
              alt="AI4Inclusion Logo"
              boxSize="40px"
              objectFit="contain"
              fallback={
                <Box
                  boxSize="40px"
                  bg="orange.500"
                  borderRadius="md"
                  display="flex"
                  alignItems="center"
                  justifyContent="center"
                  color="white"
                  fontWeight="bold"
                  fontSize="lg"
                >
                  AI
                </Box>
              }
            />
          </Box>
          <Text 
            fontSize="sm" 
            fontWeight="bold" 
            color="gray.700"
            opacity={isExpanded ? 1 : 0}
            transition="opacity 0.2s"
            h="16px"
          >
            AI4Inclusion Console
          </Text>
        </VStack>

        <Divider />

        {/* Navigation Items */}
        <VStack spacing={2} w="full" align="stretch">
          {navItems.map((item) => {
            const isActive = router.pathname === item.path;
            const Icon = item.icon;
            const requiresAuth = item.requiresAuth ?? false;

                   const handleClick = async (e: React.MouseEvent) => {
                     e.preventDefault();
                     
                     // Wait for auth to finish loading before checking
                     if (isLoading) {
                       console.log('Sidebar: Auth still loading, waiting...');
                       return;
                     }

                     if (item.path === '/') {
                       router.push('/');
                     } else if (requiresAuth && !isAuthenticated) {
                       console.log('Sidebar: User not authenticated, showing modal for:', item.path);
                       setPendingNavigation(item.path);
                       setShowAuthModal(true);
                     } else if (isAuthenticated) {
                       // User is authenticated - navigate directly
                       console.log('Sidebar: User authenticated, navigating to:', item.path);
                       // Clear any pending navigation since we're navigating now
                       setPendingNavigation(null);
                       setShowAuthModal(false);
                       // Small delay to ensure state updates have propagated
                       await new Promise(resolve => setTimeout(resolve, 50));
                       router.push(item.path);
                     } else {
                       console.log('Sidebar: Navigating to:', item.path);
                       router.push(item.path);
                     }
                   };

            return (
              <Button
                key={item.id}
                variant="ghost"
                size="sm"
                h="40px"
                w="full"
                justifyContent={isExpanded ? 'flex-start' : 'center'}
                leftIcon={isExpanded ? <Icon /> : undefined}
                bg={isActive ? 'orange.500' : 'transparent'}
                color={isActive ? 'white' : 'gray.700'}
                boxShadow={isActive ? 'md' : 'none'}
                onClick={handleClick}
                _hover={{
                  bg: isActive ? 'orange.600' : hoverBgColor,
                  transform: 'translateY(-1px)',
                }}
                transition="all 0.2s"
              >
                {isExpanded ? item.label : <Icon />}
              </Button>
            );
          })}
        </VStack>
      </VStack>

      {/* Auth Modal for protected routes */}
      <AuthModal
        isOpen={showAuthModal}
        onClose={() => {
          setShowAuthModal(false);
          setPendingNavigation(null);
        }}
        initialMode="login"
      />
    </Box>
  );
};

export default Sidebar;<|MERGE_RESOLUTION|>--- conflicted
+++ resolved
@@ -32,21 +32,14 @@
 }
 
 const navItems: NavItem[] = [
-<<<<<<< HEAD
-  { id: 'home', label: 'Home', path: '/', icon: IoHomeOutline },
-  { id: 'asr', label: 'ASR', path: '/asr', icon: FaMicrophone },
-  { id: 'tts', label: 'TTS', path: '/tts', icon: IoVolumeHighOutline },
-  { id: 'nmt', label: 'NMT', path: '/nmt', icon: IoLanguageOutline },
-  { id: 'llm', label: 'LLM', path: '/llm', icon: IoSparklesOutline },
-  { id: 'pipeline', label: 'Pipeline', path: '/pipeline', icon: IoGitNetworkOutline },
-=======
   { id: 'home', label: 'Home', path: '/', icon: IoHomeOutline, requiresAuth: false },
   { id: 'asr', label: 'ASR', path: '/asr', icon: FaMicrophone, requiresAuth: true },
   { id: 'tts', label: 'TTS', path: '/tts', icon: IoVolumeHighOutline, requiresAuth: true },
   { id: 'nmt', label: 'NMT', path: '/nmt', icon: IoLanguageOutline, requiresAuth: true },
+  { id: 'llm', label: 'LLM', path: '/llm', icon: IoSparklesOutline, requiresAuth: true },
   { id: 'pipeline', label: 'Pipeline', path: '/pipeline', icon: IoGitNetworkOutline, requiresAuth: true },
->>>>>>> af2e5c76
 ];
+
 
 const Sidebar: React.FC = () => {
   const router = useRouter();
