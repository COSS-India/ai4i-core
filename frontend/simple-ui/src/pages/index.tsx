--- conflicted
+++ resolved
@@ -2,6 +2,7 @@
 
 import React, { useState } from 'react';
 import Head from 'next/head';
+import { useRouter } from 'next/router';
 import {
   Box,
   Heading,
@@ -12,7 +13,6 @@
   CardHeader,
   Button,
   VStack,
-  Container,
   useColorModeValue,
   Icon,
   Stat,
@@ -24,13 +24,9 @@
   IoVolumeHighOutline,
   IoLanguageOutline,
   IoGitMergeOutline,
+  IoSparklesOutline,
 } from 'react-icons/io5';
 import { FaMicrophone } from 'react-icons/fa';
-<<<<<<< HEAD
-import { IoSparklesOutline } from 'react-icons/io5';
-=======
-import { useRouter } from 'next/router';
->>>>>>> 57042e09
 import ContentLayout from '../components/common/ContentLayout';
 import { useAuth } from '../hooks/useAuth';
 import AuthModal from '../components/auth/AuthModal';
@@ -52,18 +48,15 @@
       const navPath = pendingNavigation;
       setPendingNavigation(null); // Clear before navigation
       setShowAuthModal(false); // Close modal
-      // Navigate immediately - no delay needed
       router.push(navPath);
     }
   }, [isAuthenticated, isLoading, pendingNavigation, router, showAuthModal]);
 
-  // Also handle case where user becomes authenticated but there's no pending navigation
-  // (e.g., modal closed after login, then user clicks service)
+  // Handle case where user becomes authenticated but there's no pending navigation
   React.useEffect(() => {
     if (!isLoading && isAuthenticated && showAuthModal) {
       console.log('HomePage: User authenticated, closing modal');
       setShowAuthModal(false);
-      // Ensure we're on home page after login if no pending navigation
       if (!pendingNavigation && router.pathname !== '/') {
         console.log('HomePage: Redirecting to home after login');
         router.push('/');
@@ -73,26 +66,20 @@
 
   const handleServiceClick = async (path: string) => {
     console.log('handleServiceClick called:', { path, isAuthenticated, isLoading });
-    
-    // Wait for auth to finish loading before checking
+
     if (isLoading) {
       console.log('HomePage: Auth still loading, waiting...');
       return;
     }
 
-    // Double-check authentication state before navigation
-    // Use a small delay to ensure state has propagated after login
     if (isAuthenticated) {
       console.log('HomePage: User authenticated, navigating to:', path);
-      // Clear any pending navigation since we're navigating now
       setPendingNavigation(null);
       setShowAuthModal(false);
-      // Small delay to ensure state updates have propagated
-      await new Promise(resolve => setTimeout(resolve, 50));
-      // Navigate directly
+      await new Promise((resolve) => setTimeout(resolve, 50));
       router.push(path);
     } else {
-      console.log('HomePage: User not authenticated, showing modal and storing pending navigation:', path);
+      console.log('HomePage: User not authenticated, showing modal for:', path);
       setPendingNavigation(path);
       setShowAuthModal(true);
     }
@@ -100,10 +87,7 @@
 
   const handleAuthModalClose = () => {
     setShowAuthModal(false);
-    // Don't clear pendingNavigation here - let it persist in case user authenticates later
-    // setPendingNavigation(null);
   };
-
 
   const services = [
     {
@@ -117,7 +101,8 @@
     {
       id: 'tts',
       title: 'TTS – Text-to-Speech',
-      description: 'Convert text to natural, human-like speech in multiple Indian languages and voices',
+      description:
+        'Convert text to natural, human-like speech in multiple Indian languages and voices',
       icon: IoVolumeHighOutline,
       path: '/tts',
       color: 'blue',
@@ -133,7 +118,8 @@
     {
       id: 'llm',
       title: 'LLM – GPT OSS 20B',
-      description: 'Translate and process text using GPT OSS 20B large language model with advanced capabilities',
+      description:
+        'Translate and process text using GPT OSS 20B large language model with advanced capabilities',
       icon: IoSparklesOutline,
       path: '/llm',
       color: 'pink',
@@ -141,7 +127,8 @@
     {
       id: 'pipeline',
       title: 'Pipeline',
-      description: 'Chain multiple Langauge AI services together for seamless end-to-end workflows',
+      description:
+        'Chain multiple Language AI services together for seamless end-to-end workflows',
       icon: IoGitMergeOutline,
       path: '/pipeline',
       color: 'purple',
@@ -158,27 +145,20 @@
     <>
       <Head>
         <title>Simple UI - AI Accessibility Studio</title>
-        <meta name="description" content="Test ASR, TTS, NMT, LLM (GPT OSS 20B), and Pipeline microservices with a modern web interface" />
+        <meta
+          name="description"
+          content="Test ASR, TTS, NMT, LLM (GPT OSS 20B), and Pipeline microservices with a modern web interface"
+        />
       </Head>
 
       <ContentLayout>
         <VStack spacing={12} w="full">
           {/* Hero Section */}
           <Box textAlign="center" pt="2rem" pb="4rem">
-            <Heading
-              size="xl"
-              fontWeight="bold"
-              color="gray.800"
-              mb={4}
-            >
+            <Heading size="xl" fontWeight="bold" color="gray.800" mb={4}>
               AI Accessibility Studio
             </Heading>
-            <Text
-              fontSize="lg"
-              color="gray.600"
-              maxW="600px"
-              mx="auto"
-            >
+            <Text fontSize="lg" color="gray.600" maxW="600px" mx="auto">
               Test and explore Speech, Text, and Translation models in real time.
             </Text>
           </Box>
@@ -230,20 +210,8 @@
                     >
                       {service.description}
                     </Text>
-<<<<<<< HEAD
-                    <Link href={service.path} passHref>
-                      <Button
-                        colorScheme={service.color}
-                        size="md"
-                        w="full"
-                        _hover={{
-                          transform: 'translateY(-1px)',
-                        }}
-                      >
-                        Try it now
-                      </Button>
-                    </Link>
-=======
+
+                    {/* Auth-aware navigation button */}
                     <Button
                       colorScheme={service.color}
                       size="md"
@@ -256,9 +224,8 @@
                         transform: 'translateY(-1px)',
                       }}
                     >
-                      Try {service.title}
+                      Try it now
                     </Button>
->>>>>>> 57042e09
                   </VStack>
                 </CardBody>
               </Card>
@@ -303,14 +270,13 @@
               Getting Started
             </Heading>
             <Text color="gray.600" mb={6}>
-              Set up your API key to start testing the AI services. 
-              Each service supports real-time processing and provides detailed statistics.
+              Set up your API key to start testing the AI services. Each service supports
+              real-time processing and provides detailed statistics.
             </Text>
             <Button
               colorScheme="orange"
               size="lg"
               onClick={() => {
-                // This will be handled by the Header component's API key modal
                 window.dispatchEvent(new CustomEvent('open-api-key-modal'));
               }}
             >
