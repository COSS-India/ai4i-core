--- conflicted
+++ resolved
@@ -131,12 +131,7 @@
     {
       id: "llm",
       title: "LLM",
-      description:
-<<<<<<< HEAD
-        "Interact with the large language model for text understanding and generation",
-=======
-        'Enable contextual translation with GPT OSS 20B',
->>>>>>> b4f6dabd
+      description: "Enable contextual translation with GPT OSS 20B",
       icon: IoSparklesOutline,
       path: "/llm",
       color: "pink",
@@ -176,7 +171,7 @@
               AI Accessibility Studio
             </Heading>
             <Text fontSize="lg" color="gray.600" maxW="600px" mx="auto">
-            Test and explore NLP and LLM models
+              Test and explore NLP and LLM models
             </Text>
           </Box>
 
