--- conflicted
+++ resolved
@@ -139,13 +139,8 @@
     // Add request start time for timing calculation
     config.headers['request-startTime'] = new Date().getTime().toString();
     
-<<<<<<< HEAD
-    // Check endpoint type to determine authentication method
-    const url = config.url || '';
-=======
     // Check endpoint type to determine authentication method (case-insensitive)
     const url = (config.url || '').toLowerCase();
->>>>>>> 6eafa6a1
     const isLLMEndpoint = url.includes('/api/v1/llm');
     const isAuthEndpoint = url.includes('/api/v1/auth');
     
@@ -287,21 +282,14 @@
     // Add request start time for timing calculation
     config.headers['request-startTime'] = new Date().getTime().toString();
     
-<<<<<<< HEAD
-    // Check endpoint type to determine authentication method
-    const url = config.url || '';
-=======
     // Check endpoint type to determine authentication method (case-insensitive)
     const url = (config.url || '').toLowerCase();
->>>>>>> 6eafa6a1
     const isModelManagementEndpoint = url.includes('/model-management');
     const isASREndpoint = url.includes('/api/v1/asr');
     const isNMSEndpoint = url.includes('/api/v1/nmt');
     const isTTSEndpoint = url.includes('/api/v1/tts');
     const isLLMEndpoint = url.includes('/api/v1/llm');
     const isPipelineEndpoint = url.includes('/api/v1/pipeline');
-<<<<<<< HEAD
-=======
     const isNEREndpoint = url.includes('/api/v1/ner');
     const isOCREndpoint = url.includes('/api/v1/ocr');
     const isTransliterationEndpoint = url.includes('/api/v1/transliteration');
@@ -309,25 +297,14 @@
     const isSpeakerDiarizationEndpoint = url.includes('/api/v1/speaker-diarization');
     const isLanguageDiarizationEndpoint = url.includes('/api/v1/language-diarization');
     const isAudioLangDetectionEndpoint = url.includes('/api/v1/audio-lang-detection');
->>>>>>> 6eafa6a1
     const isAuthEndpoint = url.includes('/api/v1/auth');
     
     // Services that require JWT tokens (routed via Kong with token-validator)
     const requiresJWT = isModelManagementEndpoint || isASREndpoint || isNMSEndpoint || 
                         isTTSEndpoint || isLLMEndpoint || isPipelineEndpoint ||
-<<<<<<< HEAD
-                        url.includes('/api/v1/audio-lang-detection') ||
-                        url.includes('/api/v1/language-detection') ||
-                        url.includes('/api/v1/language-diarization') ||
-                        url.includes('/api/v1/speaker-diarization') ||
-                        url.includes('/api/v1/ner') ||
-                        url.includes('/api/v1/ocr') ||
-                        url.includes('/api/v1/transliteration');
-=======
                         isAudioLangDetectionEndpoint || isLanguageDetectionEndpoint ||
                         isLanguageDiarizationEndpoint || isSpeakerDiarizationEndpoint ||
                         isNEREndpoint || isOCREndpoint || isTransliterationEndpoint;
->>>>>>> 6eafa6a1
     
     if (requiresJWT && !isAuthEndpoint) {
       // For services that require JWT tokens, use JWT token
@@ -339,15 +316,10 @@
         }
       } 
       
-<<<<<<< HEAD
-      // ASR, NMT, TTS, Pipeline, LLM require BOTH JWT token AND API key
-      if (isASREndpoint || isNMSEndpoint || isTTSEndpoint || isPipelineEndpoint || isLLMEndpoint) {
-=======
       // All services require BOTH JWT token AND API key
       if (isASREndpoint || isNMSEndpoint || isTTSEndpoint || isPipelineEndpoint || isLLMEndpoint || isNEREndpoint ||
           isOCREndpoint || isTransliterationEndpoint || isLanguageDetectionEndpoint || 
           isSpeakerDiarizationEndpoint || isLanguageDiarizationEndpoint || isAudioLangDetectionEndpoint) {
->>>>>>> 6eafa6a1
         const apiKey = getApiKey();
         if (apiKey) {
           config.headers['X-API-Key'] = apiKey;
@@ -406,11 +378,7 @@
         case 401:
           // Unauthorized - handle based on endpoint type
           if (typeof window !== 'undefined') {
-<<<<<<< HEAD
-            const url = error.config?.url || '';
-=======
             const url = (error.config?.url || '').toLowerCase();
->>>>>>> 6eafa6a1
             const isModelManagementEndpoint = url.includes('/model-management');
             
             // Check if it's a service endpoint or model-management endpoint
