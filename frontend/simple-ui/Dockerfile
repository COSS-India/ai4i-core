--- conflicted
+++ resolved
@@ -45,11 +45,8 @@
 ENV NODE_ENV=production
 ENV NEXT_TELEMETRY_DISABLED=1
 ENV PORT=3000
-<<<<<<< HEAD
-=======
 # Allow connections from all network interfaces (required for Docker)
 ENV HOSTNAME=0.0.0.0
->>>>>>> 6eafa6a1
 
 RUN addgroup --system --gid 1001 nodejs \
  && adduser --system --uid 1001 nextjs
@@ -58,13 +55,10 @@
 COPY --from=builder --chown=nextjs:nodejs /app/.next/standalone ./
 COPY --from=builder --chown=nextjs:nodejs /app/.next/static ./.next/static
 
-<<<<<<< HEAD
-=======
 # Fix the standalone server.js to use HOSTNAME env var instead of hardcoded 'localhost'
 # This is needed because Next.js 13.1.x standalone builds hardcode hostname: 'localhost'
 RUN sed -i "s/hostname: 'localhost'/hostname: process.env.HOSTNAME || '0.0.0.0'/g" server.js
 
->>>>>>> 6eafa6a1
 USER nextjs
 
 EXPOSE 3000
